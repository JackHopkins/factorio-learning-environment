--- conflicted
+++ resolved
@@ -90,416 +90,6 @@
             async with timing_tracker.track_async(
                 "reasoning", model=model_to_use, tokens=response.usage.reasoning_tokens
             ):
-<<<<<<< HEAD
-                # Process system message
-                system_message = ""
-                if messages and messages[0]["role"] == "system":
-                    system_message = messages[0]["content"]
-                    if isinstance(system_message, list):
-                        # Extract just the text parts for system message
-                        system_text_parts = []
-                        for part in system_message:
-                            if isinstance(part, dict) and part.get("type") == "text":
-                                system_text_parts.append(part.get("text", ""))
-                            elif isinstance(part, str):
-                                system_text_parts.append(part)
-                        system_message = "\n".join(system_text_parts)
-                    system_message = system_message.strip()
-
-                # If the most recent message is from the assistant and ends with whitespace, clean it
-                if messages and messages[-1]["role"] == "assistant":
-                    if isinstance(messages[-1]["content"], str):
-                        messages[-1]["content"] = messages[-1]["content"].strip()
-
-                # If the most recent message is from the assistant, add a user message to prompt the assistant
-                if messages and messages[-1]["role"] == "assistant":
-                    messages.append({"role": "user", "content": "Success."})
-
-                if not has_images:
-                    # For text-only messages, use the standard processing
-                    messages = remove_whitespace_blocks(messages)
-                    messages = merge_contiguous_messages(messages)
-
-                    # Format for Claude API
-                    anthropic_messages = []
-                    for msg in messages:
-                        if msg["role"] != "system":  # System message handled separately
-                            anthropic_messages.append(
-                                {"role": msg["role"], "content": msg["content"]}
-                            )
-                else:
-                    # For messages with images, use the special formatter
-                    anthropic_messages = format_messages_for_anthropic(
-                        messages, system_message
-                    )
-
-                if not system_message:
-                    raise RuntimeError("No system message!!")
-
-                try:
-                    client = anthropic.Anthropic(max_retries=0)
-                    # Use asyncio.to_thread for CPU-bound operations
-                    response = await asyncio.to_thread(
-                        client.messages.create,
-                        temperature=kwargs.get("temperature", 0.7),
-                        max_tokens=max_tokens,
-                        model=model_to_use,
-                        messages=anthropic_messages,
-                        system=system_message,
-                        stop_sequences=kwargs.get("stop_sequences", ["```END"]),
-                    )
-                except Exception as e:
-                    print(e)
-                    raise
-
-                return response
-
-        elif "deepseek" in model_to_use:
-            if has_images:
-                raise ValueError(
-                    "Deepseek models do not support image inputs, but images were provided."
-                )
-
-            async with timing_tracker.track_async(
-                "deepseek_api_call", model=model_to_use, llm=True
-            ):
-                client = NoRetryAsyncOpenAI(
-                    api_key=os.getenv("DEEPSEEK_API_KEY"),
-                    base_url="https://api.deepseek.com",
-                )
-                try:
-                    response = await client.chat.completions.create(
-                        model=model_to_use,
-                        max_tokens=kwargs.get("max_tokens", 256),
-                        temperature=kwargs.get("temperature", 0.3),
-                        messages=kwargs.get("messages", None),
-                        logit_bias=kwargs.get("logit_bias", None),
-                        n=kwargs.get("n_samples", None),
-                        stop=kwargs.get("stop_sequences", None),
-                        stream=False,
-                        presence_penalty=kwargs.get("presence_penalty", None),
-                        frequency_penalty=kwargs.get("frequency_penalty", None),
-                    )
-                    return response
-                except Exception as e:
-                    print(e)
-                    raise
-
-        elif "gemini" in model_to_use:
-            if has_images:
-                raise ValueError(
-                    "Gemini integration doesn't support image inputs through this interface."
-                )
-
-            async with timing_tracker.track_async(
-                "gemini_api_call", model=model_to_use, llm=True
-            ):
-                client = NoRetryAsyncOpenAI(
-                    api_key=os.getenv("GEMINI_API_KEY"),
-                    base_url="https://generativelanguage.googleapis.com/v1beta/openai/",
-                )
-                response = await client.chat.completions.create(
-                    model=model_to_use,
-                    max_tokens=kwargs.get("max_tokens", 256),
-                    temperature=kwargs.get("temperature", 0.3),
-                    messages=kwargs.get("messages", None),
-                    n=kwargs.get("n_samples", None),
-                    stream=False,
-                )
-                return response
-
-        elif any(model in model_to_use for model in ["llama", "Qwen"]):
-            if has_images:
-                raise ValueError(
-                    "Llama and Qwen models do not support image inputs through this interface."
-                )
-
-            async with timing_tracker.track_async(
-                "together_api_call", model=model_to_use, llm=True
-            ):
-                client = NoRetryAsyncOpenAI(
-                    api_key=os.getenv("TOGETHER_API_KEY"),
-                    base_url="https://api.together.xyz/v1",
-                )
-                return await client.chat.completions.create(
-                    model=model_to_use,
-                    max_tokens=kwargs.get("max_tokens", 256),
-                    temperature=kwargs.get("temperature", 0.3),
-                    messages=kwargs.get("messages", None),
-                    logit_bias=kwargs.get("logit_bias", None),
-                    n=kwargs.get("n_samples", None),
-                    stop=kwargs.get("stop_sequences", None),
-                    stream=False,
-                )
-
-        elif "o1-mini" in model_to_use or "o3-mini" in model_to_use or "o3" in model_to_use:
-            if has_images:
-                raise ValueError(
-                    "Claude o1-mini and o3-mini models do not support image inputs."
-                )
-
-            async with timing_tracker.track_async(
-                "o1_mini_api_call", model=model_to_use, llm=True
-            ):
-                client = NoRetryAsyncOpenAI(api_key=os.getenv("OPENAI_API_KEY"))
-                # replace `max_tokens` with `max_completion_tokens` for OpenAI API
-                if "max_tokens" in kwargs:
-                    kwargs.pop("max_tokens")
-                messages = kwargs.get("messages")
-                messages[0]["role"] = "developer"
-                try:
-                    reasoning_length = "low"
-                    if "med" in model_to_use:
-                        reasoning_length = "medium"
-                    elif "high" in model_to_use:
-                        reasoning_length = "high"
-                    model = kwargs.get("model", "o3-mini")
-                    if "o3-mini" in model:
-                        model = "o3-mini"
-                    elif "o1-mini" in model:
-                        model = "o1-mini"
-                    elif "o3" in model:
-                        model = "o3-2025-04-16"
-
-                    response = await client.chat.completions.create(
-                        *args,
-                        n=self.beam,
-                        model=model,
-                        messages=messages,
-                        stream=False,
-                        response_format={"type": "text"},
-                        reasoning_effort=reasoning_length,
-                    )
-
-                    # Track reasoning metrics if available
-                    if hasattr(response, "usage") and hasattr(
-                        response.usage, "reasoning_tokens"
-                    ):
-                        async with timing_tracker.track_async(
-                            "reasoning",
-                            model=model_to_use,
-                            tokens=response.usage.reasoning_tokens,
-                            reasoning_length=reasoning_length,
-                        ):
-                            # This is just a marker for the timing - the actual reasoning happened in the API
-                            pass
-
-                    return response
-                except Exception as e:
-                    print(e)
-        else:
-            async with timing_tracker.track_async(
-                "openai_api_call", model=model_to_use, llm=True
-            ):
-                try:
-                    client = NoRetryAsyncOpenAI(api_key=os.getenv("OPENAI_API_KEY"))
-                    assert "messages" in kwargs, (
-                        "You must provide a list of messages to the model."
-                    )
-
-                    if has_images:
-                        # Format messages for OpenAI with image support
-                        formatted_messages = format_messages_for_openai(messages)
-                    else:
-                        formatted_messages = messages
-
-                    response = await client.chat.completions.create(
-                        model=model_to_use,
-                        max_tokens=kwargs.get("max_tokens", 256),
-                        temperature=kwargs.get("temperature", 0.3),
-                        messages=formatted_messages,
-                        logit_bias=kwargs.get("logit_bias", None),
-                        n=kwargs.get("n_samples", None),
-                        stop=kwargs.get("stop_sequences", None),
-                        stream=False,
-                        presence_penalty=kwargs.get("presence_penalty", None),
-                        frequency_penalty=kwargs.get("frequency_penalty", None),
-                    )
-
-                    # Track reasoning metrics if available
-                    if hasattr(response, "usage") and hasattr(
-                        response.usage, "reasoning_tokens"
-                    ):
-                        async with timing_tracker.track_async(
-                            "reasoning",
-                            model=model_to_use,
-                            tokens=response.usage.reasoning_tokens,
-                        ):
-                            # This is just a marker for the timing - the actual reasoning happened in the API
-                            pass
-
-                    return response
-                except Exception as e:
-                    print(e)
-                    try:
-                        client = NoRetryAsyncOpenAI(api_key=os.getenv("OPENAI_API_KEY"))
-                        assert "messages" in kwargs, (
-                            "You must provide a list of messages to the model."
-                        )
-
-                        # Attempt with truncated message history as fallback
-                        sys = kwargs.get("messages", None)[0]
-                        messages = [sys] + kwargs.get("messages", None)[8:]
-
-                        if has_images:
-                            # Format messages for OpenAI with image support
-                            formatted_messages = format_messages_for_openai(messages)
-                        else:
-                            formatted_messages = messages
-
-                        response = await client.chat.completions.create(
-                            model=model_to_use,
-                            max_tokens=kwargs.get("max_tokens", 256),
-                            temperature=kwargs.get("temperature", 0.3),
-                            messages=formatted_messages,
-                            logit_bias=kwargs.get("logit_bias", None),
-                            n=kwargs.get("n_samples", None),
-                            stop=kwargs.get("stop_sequences", None),
-                            stream=False,
-                            presence_penalty=kwargs.get("presence_penalty", None),
-                            frequency_penalty=kwargs.get("frequency_penalty", None),
-                        )
-
-                        # Track reasoning metrics if available
-                        if hasattr(response, "usage") and hasattr(
-                            response.usage, "reasoning_tokens"
-                        ):
-                            async with timing_tracker.track_async(
-                                "reasoning",
-                                model=model_to_use,
-                                tokens=response.usage.reasoning_tokens,
-                            ):
-                                # This is just a marker for the timing - the actual reasoning happened in the API
-                                pass
-
-                        return response
-                    except Exception as e:
-                        print(e)
-                        raise
-
-    def call(self, *args, **kwargs):
-        # For the synchronous version, we should also implement image support,
-        # but I'll leave this method unchanged as the focus is on the async version.
-        # The same pattern would be applied here as in acall.
-        max_tokens = kwargs.get("max_tokens", 1500)
-        model_to_use = kwargs.get("model", self.model)
-
-        messages = kwargs.get("messages", [])
-        has_images = self._has_image_content(messages)
-
-        # Validate image capability if images are present
-        if has_images and not self._is_model_image_compatible(model_to_use):
-            raise ValueError(
-                f"Model {model_to_use} does not support image inputs, but images were provided."
-            )
-
-        if "claude" in model_to_use:
-            # Process system message
-            system_message = ""
-            if messages and messages[0]["role"] == "system":
-                system_message = messages[0]["content"]
-                if isinstance(system_message, list):
-                    # Extract just the text parts for system message
-                    system_text_parts = []
-                    for part in system_message:
-                        if isinstance(part, dict) and part.get("type") == "text":
-                            system_text_parts.append(part.get("text", ""))
-                        elif isinstance(part, str):
-                            system_text_parts.append(part)
-                    system_message = "\n".join(system_text_parts)
-                system_message = system_message.strip()
-
-            # Remove final assistant content that ends with trailing whitespace
-            if messages[-1]["role"] == "assistant":
-                if isinstance(messages[-1]["content"], str):
-                    messages[-1]["content"] = messages[-1]["content"].strip()
-
-            # If the most recent message is from the assistant, add a user message to prompt the assistant
-            if messages[-1]["role"] == "assistant":
-                messages.append({"role": "user", "content": "Success."})
-
-            if not has_images:
-                # Standard text processing
-                messages = self.remove_whitespace_blocks(messages)
-                messages = self.merge_contiguous_messages(messages)
-
-                # Format for Claude API
-                anthropic_messages = []
-                for msg in messages:
-                    if msg["role"] != "system":  # System message handled separately
-                        anthropic_messages.append(
-                            {"role": msg["role"], "content": msg["content"]}
-                        )
-            else:
-                # Format with image support
-                anthropic_messages = self._format_messages_for_anthropic(
-                    messages, system_message
-                )
-
-            try:
-                client = anthropic.Anthropic()
-                response = client.messages.create(
-                    temperature=kwargs.get("temperature", 0.7),
-                    max_tokens=max_tokens,
-                    model=model_to_use,
-                    messages=anthropic_messages,
-                    system=system_message,
-                    stop_sequences=kwargs.get("stop_sequences", None),
-                )
-            except Exception as e:
-                print(e)
-                raise
-
-            return response
-
-        elif "deepseek" in model_to_use:
-            if has_images:
-                raise ValueError(
-                    "Deepseek models do not support image inputs, but images were provided."
-                )
-
-            client = OpenAI(
-                api_key=os.getenv("DEEPSEEK_API_KEY"),
-                base_url="https://api.deepseek.com",
-            )
-            response = client.chat.completions.create(
-                *args,
-                **kwargs,
-                model=model_to_use,
-                presence_penalty=kwargs.get("presence_penalty", None),
-                frequency_penalty=kwargs.get("frequency_penalty", None),
-                logit_bias=kwargs.get("logit_bias", None),
-                n=kwargs.get("n_samples", None),
-                stop=kwargs.get("stop_sequences", None),
-                stream=False,
-            )
-            return response
-
-        elif "o1-mini" in model_to_use:
-            if has_images:
-                raise ValueError("Claude o1-mini model does not support image inputs.")
-
-            client = OpenAI(api_key=os.getenv("OPENAI_API_KEY"))
-            # replace `max_tokens` with `max_completion_tokens` for OpenAI API
-            if "max_tokens" in kwargs:
-                kwargs.pop("max_tokens")
-
-            return client.chat.completions.create(
-                *args, n=self.beam, **kwargs, stream=False
-            )
-        else:
-            client = OpenAI(api_key=os.getenv("OPENAI_API_KEY"))
-            assert "messages" in kwargs, (
-                "You must provide a list of messages to the model."
-            )
-
-            if has_images:
-                # Format messages for OpenAI with image support
-                formatted_messages = self._format_messages_for_openai(messages)
-            else:
-                formatted_messages = messages
-=======
                 pass
->>>>>>> f65ae907
 
         return response