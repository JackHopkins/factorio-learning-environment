--- conflicted
+++ resolved
@@ -43,14 +43,9 @@
 
 
             if not isinstance(response, dict) or response == {}:
-<<<<<<< HEAD
-                msg = str(response).split(': \'')[-1].replace("\\\'", "").replace("\'", "")
-                raise Exception(f"Could not place {name} at {reference_position}. {msg}")
-=======
                 msg = self.get_error_message(str(response))
                 raise Exception(f"Could not place {name} next to {reference_position} with spacing {spacing} and direction {direction}. {msg}")
 
->>>>>>> 94f0ec24
 
             cleaned_response = self.clean_response(response)
 
