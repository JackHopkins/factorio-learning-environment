-- Initialize globals
if not global.harvest_queues then
    global.harvest_queues = {}
end

if not global.harvested_items then
    global.harvested_items = {}
end

if not global.pending_mining_events then
    global.pending_mining_events = {}
end

-- Helper functions
local function calculate_mining_ticks(entity)
    local mining_time = entity.prototype.mineable_properties.mining_time or 1
    -- Convert mining time (in seconds) to ticks (60 ticks per second)
    return math.ceil(mining_time * 60)
end

local function update_production_stats(force, entity_name, amount)
    local stats = force.item_production_statistics
    stats.on_flow(entity_name, amount)
    if global.harvested_items[entity_name] then
        global.harvested_items[entity_name] = global.harvested_items[entity_name] + amount
    else
        global.harvested_items[entity_name] = amount
    end
end

local function get_entity_yield(entity)
    local yield = 0
    if entity.valid and entity.minable then
        local products = entity.prototype.mineable_properties.products
        for _, product in pairs(products) do
            yield = yield + (product.amount or 1)
        end
    end
    return yield
end

-- Function to calculate distance between two points
local function distance(pos1, pos2)
    return math.sqrt((pos1.x - pos2.x)^2 + (pos1.y - pos2.y)^2)
end

-- Function to sort entities by distance from a given position
local function sort_entities_by_distance(entities, from_position)
    table.sort(entities, function(a, b)
        return distance(a.position, from_position) < distance(b.position, from_position)
    end)
    return entities
end

-- Function to check if player is within reach of mining position
local function is_player_in_range(player, position)
    local dist_x = player.position.x - position.x
    local dist_y = player.position.y - position.y
    local sq_dist = (dist_x * dist_x) + (dist_y * dist_y)
    local sq_reach = (player.resource_reach_distance * player.resource_reach_distance)
    return sq_dist <= sq_reach
end

-- Helper function to start mining an entity
local function start_mining_entity(player, entity)
    if entity.valid and entity.minable then
        -- Select and begin mining the entity (only once)
        player.selected = entity

        -- Only set mining state if not already mining
        if not player.mining_state.mining then
            player.mining_state = {
                mining = true,
                position = entity.position
            }
        end

        -- Calculate expected yield
        local expected_yield = 0
        local products = entity.prototype.mineable_properties.products
        for _, product in pairs(products) do
            expected_yield = expected_yield + (product.amount or 1)
        end

        return {
            entity = entity,
            start_tick = game.tick,
            expected_yield = expected_yield
        }
    end
    return nil
end

-- Initialize a harvest queue for a player
local function initialize_harvest_queue(player_index, position, target_yield)
    if not global.harvest_queues then
        global.harvest_queues = {}
    end

    global.harvest_queues[player_index] = {
        entities = {},
        mining_position = position,
        total_yield = 0,
        current_mining = nil,
        target_yield = target_yield,
        mining_started = false
    }

    return global.harvest_queues[player_index]
end

-- Add entities to the queue up to the desired count
local function add_entities_to_queue(queue, entities, count)
    local expected_yield = 0

    sort_entities_by_distance(entities, queue.mining_position)

    for _, entity in ipairs(entities) do
        if entity.valid and entity.minable then
            local yield = get_entity_yield(entity)
            if expected_yield + yield <= count then
                table.insert(queue.entities, entity)
                expected_yield = expected_yield + yield
            elseif expected_yield < count then
                -- Add this entity even though it will exceed count
                table.insert(queue.entities, entity)
                expected_yield = expected_yield + yield
                break
            else
                break
            end
        end
    end

    return expected_yield
end

<<<<<<< HEAD
script.on_nth_tick(15, function(event)
    -- If no queues at all, just return
    if not global.harvest_queues then return end

    for player_index, queue in pairs(global.harvest_queues) do
        local player = global.agent_characters[player_index]
        -- Skip if player not valid
        if not player or not player.valid then goto continue end

        -- Already reached or exceeded our target?
        if queue.total_yield >= queue.target_yield then
            -- Remove this player's queue
            global.harvest_queues[player_index] = nil
            goto continue
=======
-- Begin mining the next entity in the queue
local function begin_mining_next_entity(queue, player)
    if not queue.mining_started and #queue.entities > 0 then
        local entity = table.remove(queue.entities, 1)
        if entity and entity.valid and entity.minable then
            queue.current_mining = start_mining_entity(player, entity)
            queue.mining_started = true
            return true
>>>>>>> bb9e79e1
        end
    end
    return false
end

-- Find entities at a position
local function find_entities_at_position(surface, position, entity_types, exact)
    local radius = exact and 0.1 or nil  -- Use tiny radius for exact position check
    return surface.find_entities_filtered{
        position = position,
        type = entity_types,
        radius = radius
    }
end

-- Check if an entity is minable
local function check_inventory_space(player, entity, count)
    -- Get player's main inventory
    local inventory = player.get_main_inventory()
    if not inventory then return false end

    -- Check if there's space for the items
    local can_insert = true
    local products = entity.prototype.mineable_properties.products

    for _, product in pairs(products) do
        local amount = (product.amount or 1) * count
        local test_stack = {name = product.name, count = amount}
        if not inventory.can_insert(test_stack) then
            can_insert = false
            break
        end
    end

    if not can_insert then
        error("Inventory is full")
    end

    return true
end

-- Event registration
-- Note: We'll use global.pending_mining_events to collect events and process them in on_nth_tick

-- Register for on_player_mined_entity event to track mining completion
script.on_event(defines.events.on_player_mined_entity, function(event)
    local player_index = event.player_index
    local entity = event.entity

    -- Store this event to be processed in the next on_nth_tick
    if not global.pending_mining_events[player_index] then
        global.pending_mining_events[player_index] = {}
    end

    table.insert(global.pending_mining_events[player_index], {
        type = "mined_entity",
        entity_name = entity.name,
        products = entity.prototype.mineable_properties.products,
        tick = game.tick
    })
end)

-- Handle mining progress checks and completions in on_nth_tick
script.on_nth_tick(60, function(event)
    -- Process any mining completion events
    if global.pending_mining_events then
        for player_index, events in pairs(global.pending_mining_events) do
            local queue = global.harvest_queues[player_index]
            local player = game.get_player(player_index)

            if queue and player and player.valid then
                for _, mining_event in ipairs(events) do
                    if mining_event.type == "mined_entity" then
                        -- Mining was successful, update total yield
                        local yield = 0
                        for _, product in pairs(mining_event.products) do
                            yield = yield + (product.amount or 1)
                            update_production_stats(player.force, product.name, product.amount or 1)
                        end

                        queue.total_yield = queue.total_yield + yield

                        -- Reset mining flags for next entity
                        queue.current_mining = nil
                        queue.mining_started = false

                        -- Check if we've reached our target
                        if queue.total_yield >= queue.target_yield then
                            -- We've reached or exceeded our target, remove excess items if needed
                            if queue.total_yield > queue.target_yield then
                                local excess = queue.total_yield - queue.target_yield
                                -- Logic to remove excess items could go here
                            end

                            -- Clear the queue
                            global.harvest_queues[player_index] = nil
                        end
                    end
                end
            end

            -- Clear processed events
            global.pending_mining_events[player_index] = {}
        end
    end

    -- Check and update all harvest queues
    if global.harvest_queues then
        for player_index, queue in pairs(global.harvest_queues) do
            local player = game.get_player(player_index)

            -- Skip if player not valid
            if not player or not player.valid then goto continue end

            -- Check if player is still in resource reach distance
            if not is_player_in_range(player, queue.mining_position) then
                -- Too far away, cancel mining and wait
                if player.mining_state.mining then
                    player.mining_state = { mining = false }
                end
                queue.mining_started = false
                goto continue
            end

            -- If we don't have a current mining operation, try to start one
            if not queue.current_mining then
                if not begin_mining_next_entity(queue, player) then
                    -- No more entities to mine
                    if #queue.entities == 0 then
                        global.harvest_queues[player_index] = nil
                    end
                    goto continue
                end
            else
                -- We have a current mining operation
                local entity = queue.current_mining.entity

                -- Check if entity is still valid
                if not entity or not entity.valid or not entity.minable then
                    -- Entity no longer valid, move to next
                    queue.current_mining = nil
                    queue.mining_started = false
                    goto continue
                end

                -- Check if player stopped mining for some reason
                if not player.mining_state.mining then
                    -- Restart mining if player stopped
                    player.selected = entity
                    player.mining_state = {
                        mining = true,
                        position = entity.position
                    }
                end

                -- Check if we've been mining too long (safety fallback)
                local mining_time = calculate_mining_ticks(entity)
                local elapsed_ticks = game.tick - queue.current_mining.start_tick

                -- If we've been mining for twice the expected time, force completion
                if elapsed_ticks > mining_time * 2 then
                    -- Force mine the entity
                    local inv_before = player.get_main_inventory().get_contents()
                    local mined_ok = player.mine_entity(entity)

                    if mined_ok then
                        local inv_after = player.get_main_inventory().get_contents()

                        -- Calculate items gained
                        local items_added = 0
                        for name, after_count in pairs(inv_after) do
                            local before_count = inv_before[name] or 0
                            items_added = items_added + (after_count - before_count)
                        end

                        queue.total_yield = queue.total_yield + items_added
                    end

                    -- Reset for next entity
                    queue.current_mining = nil
                    queue.mining_started = false

                    -- Check if we've reached our target
                    if queue.total_yield >= queue.target_yield then
                        global.harvest_queues[player_index] = nil
                    end
                end
            end

            ::continue::
        end
    end
end)

-- Main harvest resource function (slow version)
local function harvest_resource_slow(player, player_index, surface, position, count)
    local exact_entities = find_entities_at_position(surface, position, {"tree", "resource"}, true)

    if #exact_entities > 0 then
        local queue = initialize_harvest_queue(player_index, position, count)
        local expected_yield = add_entities_to_queue(queue, exact_entities, count)
        begin_mining_next_entity(queue, player)
        return expected_yield
    end

    local radius_entities = find_entities_at_position(surface, position, {"tree", "resource"}, false)
    if #radius_entities == 0 then
        error("No harvestable entities found within range")
    end

    local queue = initialize_harvest_queue(player_index, position, count)
    local expected_yield = add_entities_to_queue(queue, radius_entities, count)
    begin_mining_next_entity(queue, player)
    return expected_yield
end

-- Find entity type at position
local function find_entity_type_at_position(surface, position)
    local exact_entities = surface.find_entities_filtered{
        position = position,
        type = {"tree", "resource", "simple-entity"},
        radius = 1  -- Tiny radius for exact position check
    }

    if #exact_entities > 0 then
        return exact_entities[1].type, exact_entities[1].name
    end
    return nil, nil
end

-- Harvest specific resources
local function harvest_specific_resources(player, surface, position, count, target_type, target_name)
    local radius = player.resource_reach_distance
    local entities = surface.find_entities_filtered{
        position = position,
        radius = radius,
        type = target_type,
        name = target_name,
        limit = count
    }

    if #entities == 0 then
        error("No matching resources found within range")
    end

    -- For fast mode, use existing harvest functions
    if global.fast then
        if target_type == "tree" then
            return harvest_trees(entities, count, position, player)
        else
            return harvest(entities, count, position, player)
        end
    else
        -- For slow mode, use new event-based system
        local player_index = player.index
        local queue = initialize_harvest_queue(player_index, position, count)
        local expected_yield = add_entities_to_queue(queue, entities, count)
        begin_mining_next_entity(queue, player)
        return expected_yield
    end
end

-- Fast harvest functions (for reference/compatibility)
function harvest(entities, count, from_position, player)
    if count == 0 then return 0 end
    local yield = 0

    -- Check inventory space first
    local reference_entity = nil
    for _, entity in ipairs(entities) do
        if entity.valid and entity.minable then
            reference_entity = entity
            break
        end
    end

    if reference_entity then
        check_inventory_space(player, reference_entity, count)
    end

    entities = sort_entities_by_distance(entities, from_position)

    ::start::
    local has_mined = false
    for _, entity in ipairs(entities) do
        if entity.valid and entity.minable then
            -- Calculate mining ticks before mining the entity
            if global.fast then
                global.elapsed_ticks = global.elapsed_ticks + calculate_mining_ticks(entity)
            end

            local products = entity.prototype.mineable_properties.products
            for _, product in pairs(products) do
                local amount = product.amount or 1
                yield = yield + amount
                entity.mine({ignore_minable=false, raise_destroyed=true})
                entity.mine({ignore_minable=false, raise_destroyed=true})
                player.insert({name=product.name, count=amount})
                update_production_stats(player.force, product.name, amount)
                has_mined = true
                if yield >= count then break end
            end
            if yield >= count then break end
        end
    end
    if has_mined == true and yield < count then
        goto start
    end
    return yield
end

function harvest_trees(entities, count, from_position, player)
    if count == 0 then return 0 end
    local yield = 0
    entities = sort_entities_by_distance(entities, from_position)

    for _, entity in ipairs(entities) do
        if yield >= count then break end
        if entity.valid and entity.type == "tree" then
            -- Calculate mining ticks before mining the tree
            if global.fast then
                global.elapsed_ticks = global.elapsed_ticks + calculate_mining_ticks(entity)
            end

            local products = entity.prototype.mineable_properties.products
            for _, product in pairs(products) do
                if product.name == "wood" then
                    local amount = product.amount or 1
                    player.insert({name="wood", count=amount})
                    update_production_stats(player.force, "wood", amount)
                    yield = yield + amount

                    local tree_position = entity.position
                    local tree_surface = entity.surface
                    local stump_name = entity.name.."-stump"
                    entity.destroy({raise_destroy=true})
                    -- Try to create stump, if fails just continue
                    pcall(function()
                        tree_surface.create_entity({name=stump_name, position=tree_position})
                    end)
                end
            end
        end
    end
    return yield
end

-- Main harvest_resource function
global.actions.harvest_resource = function(player_index, x, y, count, radius)
    local player = global.agent_characters[player_index]
    if not player then
        error("Player not found")
    end

    local player_position = player.position
    local position = {x=x, y=y}

    local distance = math.sqrt((position.x - player_position.x)^2 + (position.y - player_position.y)^2)
    if distance > player.resource_reach_distance then
        error("Nothing within reach to harvest")
    end

    local surface = player.surface
    local target_type, target_name = find_entity_type_at_position(surface, position)

    if not target_type then
        error("Nothing within reach to harvest")
    end

    if not global.fast then
        return harvest_resource_slow(player, player_index, surface, position, count)
    end

    -- Fast mode implementation remains the same as original
    local total_yield = 0
    if target_type then
        total_yield = total_yield + harvest_specific_resources(player, surface, position, count, target_type, target_name)
        if total_yield >= count then
            game.print("Harvested " .. total_yield .. " items of " .. target_name)
            return total_yield
        end
    end

    -- Fallback to try harvesting each type in sequence
    if total_yield < count then
        -- Try trees first
        local tree_entities = surface.find_entities_filtered{
            position = position,
            radius = radius,
            type = "tree"
        }
        total_yield = total_yield + harvest_trees(tree_entities, count - total_yield, position, player)
    end

    if total_yield < count then
        -- Then try resources
        local mineable_entities = surface.find_entities_filtered{
            position = position,
            radius = radius,
            type = "resource"
        }
        total_yield = total_yield + harvest(mineable_entities, count - total_yield, position, player)
    end

    if total_yield == 0 then
        error("Nothing within reach to harvest")
    else
        game.print("Harvested resources yielding " .. total_yield .. " items")
        return total_yield
    end
end
<<<<<<< HEAD
--
--global.actions.harvest_resource2 = function(player_index, x, y, count, radius)
--    local player = global.agent_characters[player_index]
--    if not player then
--        error("Player not found")
--    end
--
--    local player_position = player.position
--    local position = {x=x, y=y}
--
--    local distance = math.sqrt((position.x - player_position.x)^2 + (position.y - player_position.y)^2)
--    if distance > player.resource_reach_distance then
--        error("Nothing within reach to harvest")
--    end
--    local surface = player.surface
--
--    -- Check what's under the player first
--    local target_type, target_name = find_entity_type_at_position(surface, position)
--    if not target_type then
--        error("Nothing within reach to harvest")
--    end
--    if not global.fast then
--        return harvest_resource_slow(player, player_index, surface, position, count, radius)
--    end
--
--
--    local total_yield = 0
--    if target_type then
--        -- If we found something at the exact position, harvest that specific type
--        total_yield = total_yield + harvest_specific_resources(player, surface, position, count, target_type, target_name)
--        if total_yield >= count then
--            game.print("Harvested " .. total_yield .. " items of " .. target_name)
--            return total_yield
--        end
--    end
--
--    -- If nothing at exact position or couldn't get enough yield, fall back to original logic
--    local tree_entities = surface.find_entities_filtered{position=position, radius=radius, type = "tree"}
--    local tree_yield = harvest_trees(tree_entities, count - total_yield, position, player)
--    local total_yield = total_yield + tree_yield
--
--    if tree_yield < count then
--        local mineable_entities = surface.find_entities_filtered{position=position, radius=radius, type = "resource"}
--        local resource_yield = harvest(mineable_entities, count - total_yield, position, player)
--        total_yield = total_yield + resource_yield
--
--        if total_yield == 0 then
--            error("Could not harvest at position ("..position.x..", "..position.y..").")
--        end
--    end
--
--    if total_yield == 0 then
--        error("Nothing within reach to harvest")
--    else
--        game.print("Harvested resources yielding " .. total_yield .. " items")
--        return total_yield
--    end
--end

=======
>>>>>>> bb9e79e1

-- Helper functions for queue management
global.actions.clear_harvest_queue = function(player_index)
    if global.harvest_queues and global.harvest_queues[player_index] then
        -- Stop mining if in progress
        local player = game.get_player(player_index)
        if player and player.valid and player.mining_state.mining then
            player.mining_state = { mining = false }
        end

        global.harvest_queues[player_index] = nil
    end
end

global.actions.get_harvest_queue_length = function(player_index)
    if global.harvest_queues and global.harvest_queues[player_index] then
        return #global.harvest_queues[player_index].entities
    end
    return 0
end

global.actions.get_resource_name_at_position = function(player_index, x, y)
    local player = global.agent_characters[player_index]
    if not player then
        error("Player not found")
    end

    local position = {x=x, y=y}
    local surface = player.surface

    local entities = surface.find_entities_filtered{
        position = position,
        radius = player.resource_reach_distance,
        type = {"tree", "resource"},
        limit = 1
    }
    local entity_name = nil
    if #entities > 0 then
        entity_name = entities[1].name
    end
    return entity_name
end<|MERGE_RESOLUTION|>--- conflicted
+++ resolved
@@ -135,22 +135,6 @@
     return expected_yield
 end
 
-<<<<<<< HEAD
-script.on_nth_tick(15, function(event)
-    -- If no queues at all, just return
-    if not global.harvest_queues then return end
-
-    for player_index, queue in pairs(global.harvest_queues) do
-        local player = global.agent_characters[player_index]
-        -- Skip if player not valid
-        if not player or not player.valid then goto continue end
-
-        -- Already reached or exceeded our target?
-        if queue.total_yield >= queue.target_yield then
-            -- Remove this player's queue
-            global.harvest_queues[player_index] = nil
-            goto continue
-=======
 -- Begin mining the next entity in the queue
 local function begin_mining_next_entity(queue, player)
     if not queue.mining_started and #queue.entities > 0 then
@@ -159,7 +143,6 @@
             queue.current_mining = start_mining_entity(player, entity)
             queue.mining_started = true
             return true
->>>>>>> bb9e79e1
         end
     end
     return false
@@ -509,7 +492,7 @@
 
 -- Main harvest_resource function
 global.actions.harvest_resource = function(player_index, x, y, count, radius)
-    local player = global.agent_characters[player_index]
+    local player = game.get_player(player_index)
     if not player then
         error("Player not found")
     end
@@ -571,68 +554,6 @@
         return total_yield
     end
 end
-<<<<<<< HEAD
---
---global.actions.harvest_resource2 = function(player_index, x, y, count, radius)
---    local player = global.agent_characters[player_index]
---    if not player then
---        error("Player not found")
---    end
---
---    local player_position = player.position
---    local position = {x=x, y=y}
---
---    local distance = math.sqrt((position.x - player_position.x)^2 + (position.y - player_position.y)^2)
---    if distance > player.resource_reach_distance then
---        error("Nothing within reach to harvest")
---    end
---    local surface = player.surface
---
---    -- Check what's under the player first
---    local target_type, target_name = find_entity_type_at_position(surface, position)
---    if not target_type then
---        error("Nothing within reach to harvest")
---    end
---    if not global.fast then
---        return harvest_resource_slow(player, player_index, surface, position, count, radius)
---    end
---
---
---    local total_yield = 0
---    if target_type then
---        -- If we found something at the exact position, harvest that specific type
---        total_yield = total_yield + harvest_specific_resources(player, surface, position, count, target_type, target_name)
---        if total_yield >= count then
---            game.print("Harvested " .. total_yield .. " items of " .. target_name)
---            return total_yield
---        end
---    end
---
---    -- If nothing at exact position or couldn't get enough yield, fall back to original logic
---    local tree_entities = surface.find_entities_filtered{position=position, radius=radius, type = "tree"}
---    local tree_yield = harvest_trees(tree_entities, count - total_yield, position, player)
---    local total_yield = total_yield + tree_yield
---
---    if tree_yield < count then
---        local mineable_entities = surface.find_entities_filtered{position=position, radius=radius, type = "resource"}
---        local resource_yield = harvest(mineable_entities, count - total_yield, position, player)
---        total_yield = total_yield + resource_yield
---
---        if total_yield == 0 then
---            error("Could not harvest at position ("..position.x..", "..position.y..").")
---        end
---    end
---
---    if total_yield == 0 then
---        error("Nothing within reach to harvest")
---    else
---        game.print("Harvested resources yielding " .. total_yield .. " items")
---        return total_yield
---    end
---end
-
-=======
->>>>>>> bb9e79e1
 
 -- Helper functions for queue management
 global.actions.clear_harvest_queue = function(player_index)
@@ -655,7 +576,7 @@
 end
 
 global.actions.get_resource_name_at_position = function(player_index, x, y)
-    local player = global.agent_characters[player_index]
+    local player = game.get_player(player_index)
     if not player then
         error("Player not found")
     end
