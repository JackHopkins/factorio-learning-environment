--- conflicted
+++ resolved
@@ -53,11 +53,7 @@
     "psycopg2>=2.9.10",
     "aiohttp>=3.8.0",
     "uvicorn>=0.15.0",
-<<<<<<< HEAD
-    "inspect-ai>=0.3.80",
-=======
     "pytest>=8.4.1",
->>>>>>> 62e54b53
 ]
 
 [project.optional-dependencies]
@@ -112,6 +108,10 @@
     "fastapi>=0.68.0",
 ]
 
+data = [
+    "inspect-ai>=0.3.80",
+]
+
 [project.scripts]
 fle = "fle.run:main"
 
