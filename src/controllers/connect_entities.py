import math
from time import sleep

import numpy
import numpy as np

from controllers.__action import Action
from typing import Tuple, List, Union, Optional, Dict

from controllers.get_entities import GetEntities
from controllers.get_entity import GetEntity
from controllers._get_path import GetPath
from controllers.pickup_entity import PickupEntity
from controllers.request_path import RequestPath
from controllers.rotate_entity import RotateEntity
from controllers.inspect_inventory import InspectInventory
from factorio_entities import Entity, Boiler, FluidHandler, Position, Generator, Inserter, MiningDrill, TransportBelt, \
    OffshorePump, PumpJack, BeltGroup, EntityGroup, PipeGroup, ElectricityGroup
from factorio_instance import PLAYER, Direction
from factorio_types import Prototype
from utilities.groupable_entities import agglomerate_groupable_entities, _deduplicate_entities


class ConnectEntities(Action):

    def __init__(self, connection, game_state):
        self.game_state = game_state
        super().__init__(connection, game_state)
        self.request_path = RequestPath(connection, game_state)
        self.get_path = GetPath(connection, game_state)
        self.rotate_entity = RotateEntity(connection, game_state)
        self.pickup_entity = PickupEntity(connection, game_state)
        self.inspect_inventory = InspectInventory(connection, game_state)
        self.get_entities = GetEntities(connection, game_state)
        self.get_entity = GetEntity(connection, game_state)

    def _get_path(self,
                  source_position,
                  target_position,
                  connection_prototype,
                  number_of_connection_prototype,
                  pathing_radius=1,
                  dry_run=True,
                  allow_paths_through_own_entities=False) -> Union[Dict, str]:
        # We try and get larger paths first to avoid entities
        for entity_size in [3, 2, 1, 0.5]:
            # Attempt to avoid entities
            path_handle = self.request_path(finish=Position(x=target_position.x, y=target_position.y),
                                            start=source_position,
                                            allow_paths_through_own_entities=allow_paths_through_own_entities,
                                            radius=pathing_radius,
                                            entity_size=entity_size)
            sleep(0.05)  # To ensure the pathing system actually computes a path
            response, elapsed = self.execute(PLAYER,
                                             source_position.x,
                                             source_position.y,
                                             target_position.x,
                                             target_position.y,
                                             path_handle,
                                             connection_prototype,
                                             dry_run,
                                             number_of_connection_prototype)
            if isinstance(response, dict):
                return response

        return response

    def _get_nearest_connection_point(self,
                                      fluid_handler_source: FluidHandler,
                                      existing_connection_position: Position,
                                      existing_connection_entity: Entity = None):

        if existing_connection_entity is not None:
            existing_offset_x = existing_connection_position.x - existing_connection_entity.position.x
            existing_offset_y = existing_connection_position.y - existing_connection_entity.position.y
        else:
            existing_offset_x = 0
            existing_offset_y = 0

        # By default, select the first connection point
        nearest_connection_point = fluid_handler_source.connection_points[0]
        nearest_distance = 10000000  # Large value

        for connection_point in fluid_handler_source.connection_points:
            possible_offset_x = connection_point.x - fluid_handler_source.position.x
            possible_offset_y = connection_point.y - fluid_handler_source.position.y

            # Calculate directional components
            dir_x = np.sign(possible_offset_x - existing_offset_x)
            dir_y = np.sign(possible_offset_y - existing_offset_y)

            # Calculate distance
            distance = abs(connection_point.x - existing_connection_position.x) + abs(
                connection_point.y - existing_connection_position.y)

            # Update if this distance is smaller
            if distance < nearest_distance:
                nearest_distance = distance
                nearest_connection_point = connection_point

        # The connection points need to be at the center of a tile. If either coordinate is an integer, it needs
        # to be rounded to the half-tile furthest away from the source position.
        # If the connection point is to the left of the source position, and a 0.5 x offset
        nearest_connection_point_x = nearest_connection_point.x
        nearest_connection_point_y = nearest_connection_point.y

        # This ensures that the connection point is always outside of the entity (no longer just bordering it)
        if nearest_connection_point_x % 1 == 0:
            if nearest_connection_point_x < fluid_handler_source.position.x:
                nearest_connection_point_x = nearest_connection_point_x - 0.5
            elif nearest_connection_point_x > fluid_handler_source.position.x:
                nearest_connection_point_x = nearest_connection_point_x + 0.5
        if nearest_connection_point_y % 1 == 0:
            if nearest_connection_point_y < fluid_handler_source.position.y:
                nearest_connection_point_y = nearest_connection_point_y - 0.5
            elif nearest_connection_point_y > fluid_handler_source.position.y:
                nearest_connection_point_y = nearest_connection_point_y + 0.5

        nearest_connection_point = Position(x=nearest_connection_point_x, y=nearest_connection_point_y)

        return nearest_connection_point

    def _round_position(self, position: Position):
        return Position(x=math.floor(position.x), y=math.floor(position.y))


    def __call__(self,
                 source: Union[Position, Entity, EntityGroup],
                 target: Union[Position, Entity, EntityGroup],
                 connection_type: Prototype = None,
                 dry_run: bool = False
                 ) -> List[Union[Entity, EntityGroup]]:
        """
        Connect two entities or positions.
        :param source: First entity or position
        :param target: Second entity or position
        :param connection_type: a Pipe, TransportBelt or ElectricPole
        :example connect_entities(source=boiler, target=generator, connection_type=Prototype.Pipe)
        :example connect_entities(source=miner, target=stone_furnace, connection_type=Prototype.TransportBelt)
        :return: List of entities that were created
        """

        if not connection_type:
            if isinstance(source, Position) and isinstance(target, Position):
                raise Exception("Please specify the type of connection you want to make (e.g Prototype.Pipe)")
            if isinstance(source, FluidHandler) and isinstance(target, FluidHandler):
                connection_type = Prototype.Pipe
            else:
                raise Exception("Please specify the type of connection you want to make (e.g Prototype.TransportBelt)")

        try:
            connection_prototype, metaclass = connection_type.value
            source_entity = None
            target_entity = None
            pathing_radius = 0

            # get the inventory
            inventory = self.inspect_inventory()
            # get the number of the connection_prototype in the inventory
            number_of_connection_prototype = inventory.get(connection_prototype, 0)

            if isinstance(source, BeltGroup):
                source_entity = source
<<<<<<< HEAD
                source_position = Position(x=source_entity.output_position.x, y=source_entity.output_position.y)
=======
                source_position = Position(x=source_entity.outputs[0].position.x, y=source_entity.outputs[0].position.y)
>>>>>>> 94f0ec24
            elif isinstance(source, Entity) or isinstance(source, EntityGroup):
                source_entity = source
                source_position = Position(x=source_entity.position.x, y=source_entity.position.y)
            elif isinstance(source, Position):
                source_position = source
            else:
                raise TypeError("Source must be either an Entity, Position or EntityGroup")

            if isinstance(target, Entity) or isinstance(target, EntityGroup):
                target_entity = target
                target_position = Position(x=target_entity.position.x, y=target_entity.position.y)
            elif isinstance(target, Position):
                target_position = target
            else:
                raise TypeError("Target must be either an Entity or Position.")

            if source_entity:
                x_sign = numpy.sign(source_entity.position.x - target_position.x)
                y_sign = numpy.sign(source_entity.position.y - target_position.y)
            else:
                x_sign = numpy.sign(source_position.x - target_position.x)
                y_sign = numpy.sign(source_position.y - target_position.y)

            if isinstance(source_entity, BeltGroup):
                source_position = source_entity.outputs[0].position # TODO This should be the nearest output to the source position
            elif source_entity and isinstance(source, Entity) and (connection_type.name == Prototype.Pipe.name or connection_type.name == Prototype.TransportBelt.name):
                if isinstance(source_entity, PumpJack) and connection_type.name == Prototype.Pipe.name:
                    source_position = source_entity.connection_points[0]
                    pass
                elif isinstance(source_entity, FluidHandler) and connection_type.name == Prototype.Pipe.name:
                    if isinstance(source_entity, OffshorePump):
                        source_position = Position(x=source_entity.connection_points[0].x,
                                                   y=source_entity.connection_points[0].y)
                    elif isinstance(source_entity, Boiler):
                        if target_entity and isinstance(target_entity, Generator):
                            #source_position = self._round_position(source_entity.steam_output_point)
                            x_diff_source_position_target_position = source_entity.position.x - source_entity.steam_output_point.x
                            y_diff_source_position_target_position = source_entity.position.y - source_entity.steam_output_point.y
                            BOILER_WIDTH = 3
                            OFFSET = 0
                            # check if steam_output_point is on the top, bottom, left or right of the boiler, if so, add a 0.5 offset to the position in the direction of the generator
                            if x_diff_source_position_target_position == 0:
                                if y_diff_source_position_target_position < 0:
                                    source_position = Position(x=source_entity.position.x, y=source_entity.position.y + BOILER_WIDTH/2 + OFFSET)
                                else:
                                    source_position = Position(x=source_entity.position.x, y=source_entity.position.y - BOILER_WIDTH/2 - OFFSET)
                            elif y_diff_source_position_target_position == 0:
                                if x_diff_source_position_target_position < 0:
                                    source_position = Position(x=source_entity.position.x + BOILER_WIDTH/2 + OFFSET, y=source_entity.position.y)
                                else:
                                    source_position = Position(x=source_entity.position.x - BOILER_WIDTH/2 - OFFSET, y=source_entity.position.y)

                        elif target_entity and isinstance(target_entity, OffshorePump):
                            source_position = self._get_nearest_connection_point(source_entity,
                                                                                 source_position,
                                                                                 existing_connection_entity=target_entity)

                    else:
                        source_position = self._get_nearest_connection_point(source_entity,
                                                                             target_position,
                                                                             existing_connection_entity=target_entity)

                elif isinstance(source_entity, Inserter):
                    source_position = source_entity.drop_position
                elif isinstance(source_entity, MiningDrill):
                    source_position = source_entity.drop_position
                elif isinstance(source_entity, TransportBelt):
                    source_position = source_entity.position
                else:
                    source_position = Position(x=source_entity.position.x-x_sign*source_entity.tile_dimensions.tile_width/2,
                                               y=source_entity.position.y-y_sign*source_entity.tile_dimensions.tile_height/2)
            elif connection_type.name == Prototype.TransportBelt.name:
                # If we are connecting a position with a transport belt, we need to add 0.5 to the position to prevent
                # Weird behaviour from the pathfinding
                source_position = Position(x=math.floor(source_position.x)+0.5, y=math.floor(source_position.y)+0.5)
                pass




            if isinstance(target_entity, BeltGroup):
<<<<<<< HEAD
                #target_position = target_entity.inputs[0].input_position
                belts = target_entity.belts
                belt_positions = [belt.position for belt in belts]
                # get the nearest belt to the source entity
                min_belt_position = min(belt_positions, key=lambda x: source_position.distance(x))
                if min_belt_position.distance(source_position) < 0.5:
                    return [target]
                # get the belt with the target_position
                target_belt = [belt for belt in belts if belt.position == min_belt_position][0]
                target_position = target_belt.input_position
=======
                belt = target_entity
                belt_input_positions = [belt.position for belt in belt.inputs]
                # get the nearest belt to the source entity
                min_belt_position = min(belt_input_positions, key=lambda x: source_position.distance(x))
                #if min_belt_position.distance(source_position) < 0.5:
                #    return [target]
                # get the belt with the target_position
                #target_belt = [belt for belt in belts if belt.position == min_belt_position][0]
                #target_position = target_belt.input_position

                #target_position = target_entity.inputs[0]
                target_position = min_belt_position
>>>>>>> 94f0ec24
            elif isinstance(target, Entity) and (connection_type.name == Prototype.Pipe.name or connection_type.name == Prototype.TransportBelt.name):
                if isinstance(target_entity, FluidHandler) and connection_type.name == Prototype.Pipe.name:
                    if isinstance(target_entity, Boiler):
                        if isinstance(source_entity, OffshorePump):
                            target_position = self._get_nearest_connection_point(target_entity,
                                                                                 source_position,
                                                                                 existing_connection_entity=source_entity)
                        else:
                            target_position = target_entity.steam_input_point
                    elif isinstance(target_entity, Boiler) and isinstance(source_entity, Generator):
                        target_position = target_entity.steam_input_point
                        pass
                    else:
                        target_position = self._get_nearest_connection_point(target_entity,
                                                                             source_position,
                                                                             existing_connection_entity=source_entity)
                        #target_position = Position(x=target_position.x+0.5, y=target_position.y+0.5)
                        target_position = Position(x=target_position.x, y=target_position.y)

                elif isinstance(target_entity, Inserter):
                    target_position = target_entity.pickup_position
                elif isinstance(target_entity, MiningDrill):
                    target_position = target_entity.drop_position
                elif isinstance(target_entity, TransportBelt):
                    #target_position = target_entity.position
                    x_sign = numpy.sign(math.floor(source_position.x) - math.floor(target_position.x))
                    y_sign = numpy.sign(math.floor(source_position.y) - math.floor(target_position.y))

                    target_position = Position(
                        x=(target_entity.position.x) + (x_sign * target_entity.tile_dimensions.tile_width),
                        y=(target_entity.position.y) + (y_sign * target_entity.tile_dimensions.tile_height))
                else:
                    target_position = Position(x=target_entity.position.x + x_sign*source_entity.tile_dimensions.tile_width/2,
                                               y=target_entity.position.y + y_sign*source_entity.tile_dimensions.tile_height/2)
            elif connection_type.name == Prototype.TransportBelt.name:
                # If we are connecting a position with a transport belt, we need to add 0.5 to the position to prevent
                # Weird behaviour from the pathfinding
                x_offset, y_offset = 0.5, 0.5

                #x_offset, y_offset = 0.25, 0.25
                target_position = Position(x=math.floor(target_position.x) + x_offset, y=math.floor(target_position.y) + y_offset)
                pass

            if isinstance(source_entity, PipeGroup) and isinstance(target_entity, PipeGroup):
                # If the source_entity and the target_entity is the same object, ensure there are only 2 input_positions
                # And set them.
                if source_entity.pipes[0].position == target_entity.pipes[0].position:
                    if len(source_entity.input) == 2:
                        source_position = source_entity.inputs[0].position
                        target_position = target_entity.inputs[1].position
                    else:
                        raise Exception("PipeGroup must have only 2 input_position if connecting to itself.")
                else:
                    # check each output_position from the source_entity, and each input_position from the target_entity
                    # determine which pair is the closest, and connect them
                    shortest_distance = 1000000
                    for source_output in source_entity.outputs:
                        source_output_position = source_output.output_position
                        for target_input in target_entity.inputs:
                            target_input_position = target_input.input_position
                            distance = abs(source_output_position.x - target_input_position.x) + abs(source_output_position.y - target_input_position.y)
                            if distance < shortest_distance:
                                shortest_distance = distance
                                source_position = source_output_position
                                target_position = target_input_position


            # Move the source and target positions to the center of the tile
            target_position = Position(x=round(target_position.x*2)/2, y=round(target_position.y*2)/2)
            source_position = Position(x=round(source_position.x*2)/2, y=round(source_position.y*2)/2)
            if connection_type == Prototype.Pipe or connection_type == Prototype.TransportBelt:
                try:
                    response = self._get_path(source_position,
                                              target_position,
                                              connection_prototype,
                                              number_of_connection_prototype,
                                              pathing_radius,
                                              dry_run,
                                              allow_paths_through_own_entities=False)
                    if isinstance(response, str):
                        raise Exception(
<<<<<<< HEAD
                            f"Error with connecting entities: Could not fully connect {connection_prototype} from {(source_position)} to {(target_position)}.",
                            response.lstrip())
=======
                            f"Error with connecting entities - Could not connect {connection_prototype} from {(source_position)} to {(target_position)}. {self.get_error_message(response.lstrip())}")
>>>>>>> 94f0ec24

                except Exception as e:
                    # Accept allowing paths through own entities if it fails
                    response = self._get_path(source_position,
                                              target_position,
                                              connection_prototype,
                                              number_of_connection_prototype,
                                              pathing_radius,
                                              dry_run,
                                              allow_paths_through_own_entities=True)
                    pass
            else:
                pathing_radius = 4 # Larger radius because we are using poles that don't need exact placement
<<<<<<< HEAD
                path_handle = self.request_path(finish=target_position,
                                                start=source_position,
                                                allow_paths_through_own_entities=True,
                                                radius=pathing_radius)
                sleep(0.05)  # To ensure the pathing system actually computes a path
                response, elapsed = self.execute(PLAYER,
                                                 source_position.x,
                                                 source_position.y,
                                                 target_position.x,
                                                 target_position.y,
                                                 path_handle,
                                                 connection_prototype,
                                                 dry_run,
                                                 number_of_connection_prototype)
            if not isinstance(response, dict) and response != "Passed":
                raise Exception(f"Error with connecting entities: Could not connect {connection_prototype} from {(source_position)} to {(target_position)}.", response.lstrip())
=======
                response = self._get_path(source_position,
                                          target_position,
                                          connection_prototype,
                                          number_of_connection_prototype,
                                          pathing_radius,
                                          dry_run,
                                          allow_paths_through_own_entities=True)

            if isinstance(response, str):
                raise Exception(f"Error with connecting entities - Could not connect {connection_prototype} from {(source_position)} to {(target_position)}. {self.get_error_message(response.lstrip())}")
>>>>>>> 94f0ec24

            if dry_run:
                return {"number_of_entities_required": response["number_of_entities"],
                        "number_of_entities_available": number_of_connection_prototype}

            success = response.get('connected', False)
            entities_list = response.get('entities', {}).values()
            path = []
            groupable_entities = []
            for value in entities_list:
                if isinstance(value, dict):
                    try:
                        if not value['warnings']:
                            del value['warnings']
                            value['warnings'] = []
                        else:
                            warnings = value['warnings']
                            if isinstance(warnings, dict):
                                warnings = list(warnings.values())
                            else:
                                warnings = [warnings]
                            value['warnings'] = warnings
                        entity = metaclass(prototype=connection_type, **value)

                        if entity.prototype in (Prototype.TransportBelt, Prototype.Pipe, Prototype.SmallElectricPole, Prototype.BigElectricPole, Prototype.MediumElectricPole):
                            groupable_entities.append(entity)
                        else:
                            path.append(entity)
                    except Exception as e:
                        if not value:
                            continue
                        raise Exception(f"Could not create {connection_prototype} object from response: {response}", e)


            deduplicated_path = _deduplicate_entities(path)



            entity_groups = []
            # If we are connecting to an existing belt group, we need to agglomerate them all together
            if connection_type == Prototype.TransportBelt:
                if isinstance(source_entity, BeltGroup):
                    #entity_groups = agglomerate_groupable_entities(source_entity.belts + groupable_entities)
                    entity_groups = agglomerate_groupable_entities(groupable_entities)
                    #entity_groups[0].inputs = source_entity.inputs
                elif isinstance(target_entity, BeltGroup):
                    entity_groups = agglomerate_groupable_entities(groupable_entities + target_entity.belts)
                    #entity_groups[0].outputs = target_entity.outputs
                else:
                    entity_groups = agglomerate_groupable_entities(groupable_entities)

                for entity_group in entity_groups:
                    entity_group.belts = _deduplicate_entities(entity_group.belts)

                # If the source and target entities are both BeltGroups, we need to make sure that the final belt is rotated
                # to face the first belt of the source entity group.
                if isinstance(source_entity, BeltGroup) and isinstance(target_entity, BeltGroup):
                    self.rotate_final_belt_when_connecting_groups(entity_groups[0], source_entity)

                entity_groups = self.get_entities({Prototype.TransportBelt, Prototype.ExpressTransportBelt, Prototype.FastTransportBelt}, source_position)

                # We only want whichever entity_group contains the source position
                for entity_group in entity_groups:
                    if source_position in [entity.position for entity in entity_group.belts]:
                        entity_groups = [entity_group]
                        break

                pass
            elif connection_type == Prototype.Pipe:
                entity_groups = self.get_entities({Prototype.Pipe}, source_position)
                for entity_group in entity_groups:
                    entity_group.pipes = _deduplicate_entities(entity_group.pipes)
            elif connection_type in (Prototype.SmallElectricPole, Prototype.BigElectricPole, Prototype.MediumElectricPole):
                entity_groups = self.get_entities({Prototype.SmallElectricPole, Prototype.BigElectricPole, Prototype.MediumElectricPole}, source_position)


            # if we have more than one entity group - but one of them only has one entity (i.e it is dangling) we
            # should pick it up back into the inventory, as the connect entities routine should not have created it
            if len(entity_groups) > 1:
                for entity_group in entity_groups:
                    if connection_type == Prototype.TransportBelt:
                        if len(entity_group.belts) == 1:
                            #self.pickup_entity(connection_type, entity_group.belts[0].position)
                            entity_groups.remove(entity_group)
                    elif connection_type == Prototype.Pipe:
                        if len(entity_group.pipes) == 1:
                            self.pickup_entity(connection_type, entity_group.pipes[0].position)
                            entity_groups.remove(entity_group)

            # Use the new deduplication function
            return deduplicated_path + entity_groups
        except Exception as e:
            raise e

    def _update_belt_group(self, new_belt: BeltGroup, source_belt: TransportBelt, target_belt: TransportBelt):
        new_belt.outputs[0] = source_belt
        for belt in new_belt.belts:
            if belt.position == source_belt.position:
                belt.input_position = source_belt.input_position
                belt.output_position = source_belt.output_position
                belt.direction = source_belt.direction
                belt.is_source = source_belt.is_source
                belt.is_terminus = source_belt.is_terminus

                if not belt.is_terminus and belt in new_belt.outputs:
                    new_belt.outputs.remove(belt)
                if not belt.is_source and belt in new_belt.inputs:
                    new_belt.inputs.remove(belt)

            if belt.position == target_belt.position:
                belt.is_source = target_belt.is_source
                belt.is_terminus = target_belt.is_terminus

                if not belt.is_terminus and belt in new_belt.outputs:
                    new_belt.outputs.remove(belt)
                if not belt.is_source and belt in new_belt.inputs:
                    new_belt.inputs.remove(belt)

    def rotate_final_belt_when_connecting_groups(self, new_belt: BeltGroup, target: BeltGroup) -> BeltGroup:
        if not new_belt.outputs:
            return new_belt
        source_belt = new_belt.outputs[0]
        target_belt = target.inputs[0]
        source_belt_position = new_belt.outputs[0].position
        target_belt_position = target.inputs[0].input_position
        if source_belt_position.x > target_belt_position.x and not source_belt.direction.value == Direction.LEFT.value: # We only want to curve the belt, not invert it
            # It is necessary to use the direction enums from the game state
            source_belt = self.rotate_entity(source_belt, Direction.RIGHT)
        elif source_belt_position.x < target_belt_position.x and not source_belt.direction.value == Direction.RIGHT.value:
            source_belt = self.rotate_entity(source_belt, Direction.LEFT)
        elif source_belt_position.y > target_belt_position.y and not source_belt.direction.value == Direction.UP.value:
            source_belt = self.rotate_entity(source_belt, Direction.DOWN)
        elif source_belt_position.y < target_belt_position.y and not source_belt.direction.value == Direction.DOWN.value:
            source_belt = self.rotate_entity(source_belt, Direction.UP)

        # Check to see if this is still a source / terminus
        target_belt = self.get_entity(target_belt.prototype, target_belt.position)
        self._update_belt_group(new_belt, source_belt, target_belt)  # Update the belt group with the new direction of the source belt.)

        return new_belt<|MERGE_RESOLUTION|>--- conflicted
+++ resolved
@@ -161,11 +161,7 @@
 
             if isinstance(source, BeltGroup):
                 source_entity = source
-<<<<<<< HEAD
-                source_position = Position(x=source_entity.output_position.x, y=source_entity.output_position.y)
-=======
                 source_position = Position(x=source_entity.outputs[0].position.x, y=source_entity.outputs[0].position.y)
->>>>>>> 94f0ec24
             elif isinstance(source, Entity) or isinstance(source, EntityGroup):
                 source_entity = source
                 source_position = Position(x=source_entity.position.x, y=source_entity.position.y)
@@ -247,18 +243,6 @@
 
 
             if isinstance(target_entity, BeltGroup):
-<<<<<<< HEAD
-                #target_position = target_entity.inputs[0].input_position
-                belts = target_entity.belts
-                belt_positions = [belt.position for belt in belts]
-                # get the nearest belt to the source entity
-                min_belt_position = min(belt_positions, key=lambda x: source_position.distance(x))
-                if min_belt_position.distance(source_position) < 0.5:
-                    return [target]
-                # get the belt with the target_position
-                target_belt = [belt for belt in belts if belt.position == min_belt_position][0]
-                target_position = target_belt.input_position
-=======
                 belt = target_entity
                 belt_input_positions = [belt.position for belt in belt.inputs]
                 # get the nearest belt to the source entity
@@ -271,7 +255,6 @@
 
                 #target_position = target_entity.inputs[0]
                 target_position = min_belt_position
->>>>>>> 94f0ec24
             elif isinstance(target, Entity) and (connection_type.name == Prototype.Pipe.name or connection_type.name == Prototype.TransportBelt.name):
                 if isinstance(target_entity, FluidHandler) and connection_type.name == Prototype.Pipe.name:
                     if isinstance(target_entity, Boiler):
@@ -353,12 +336,7 @@
                                               allow_paths_through_own_entities=False)
                     if isinstance(response, str):
                         raise Exception(
-<<<<<<< HEAD
-                            f"Error with connecting entities: Could not fully connect {connection_prototype} from {(source_position)} to {(target_position)}.",
-                            response.lstrip())
-=======
                             f"Error with connecting entities - Could not connect {connection_prototype} from {(source_position)} to {(target_position)}. {self.get_error_message(response.lstrip())}")
->>>>>>> 94f0ec24
 
                 except Exception as e:
                     # Accept allowing paths through own entities if it fails
@@ -372,24 +350,6 @@
                     pass
             else:
                 pathing_radius = 4 # Larger radius because we are using poles that don't need exact placement
-<<<<<<< HEAD
-                path_handle = self.request_path(finish=target_position,
-                                                start=source_position,
-                                                allow_paths_through_own_entities=True,
-                                                radius=pathing_radius)
-                sleep(0.05)  # To ensure the pathing system actually computes a path
-                response, elapsed = self.execute(PLAYER,
-                                                 source_position.x,
-                                                 source_position.y,
-                                                 target_position.x,
-                                                 target_position.y,
-                                                 path_handle,
-                                                 connection_prototype,
-                                                 dry_run,
-                                                 number_of_connection_prototype)
-            if not isinstance(response, dict) and response != "Passed":
-                raise Exception(f"Error with connecting entities: Could not connect {connection_prototype} from {(source_position)} to {(target_position)}.", response.lstrip())
-=======
                 response = self._get_path(source_position,
                                           target_position,
                                           connection_prototype,
@@ -400,7 +360,6 @@
 
             if isinstance(response, str):
                 raise Exception(f"Error with connecting entities - Could not connect {connection_prototype} from {(source_position)} to {(target_position)}. {self.get_error_message(response.lstrip())}")
->>>>>>> 94f0ec24
 
             if dry_run:
                 return {"number_of_entities_required": response["number_of_entities"],
