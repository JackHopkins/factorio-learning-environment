import json
import math
import random
from typing import Optional, Dict, Any, List
from contextlib import contextmanager

import psycopg2
import tenacity
from psycopg2.extras import DictCursor
from tenacity import wait_exponential, retry_if_exception_type
from datasetgen.mcts.program import Program


class DBClient:
    def __init__(self, max_conversation_length: int = 10, **db_config):
        self.db_config = db_config
<<<<<<< HEAD
        self.max_conversation_length = max_conversation_length
        # Don't store connection as instance variable
        # Instead create connection pool
        self.pool = []
        self.max_pool_size = 5

    @contextmanager
    def get_connection(self):
        """Context manager to handle database connections"""
        conn = None
        try:
            # Try to get connection from pool
            if self.pool:
                conn = self.pool.pop()
                try:
                    # Test if connection is still alive
                    conn.cursor().execute('SELECT 1')
                except (psycopg2.OperationalError, psycopg2.InterfaceError):
                    # If connection is dead, close it and create new one
                    conn.close()
                    conn = None

            # If no connection from pool, create new one
            if conn is None:
                conn = psycopg2.connect(**self.db_config)

            yield conn

            # If connection still good, return to pool
            try:
                conn.cursor().execute('SELECT 1')
                if len(self.pool) < self.max_pool_size:
                    self.pool.append(conn)
                else:
                    conn.close()
            except:
                conn.close()

        except Exception as e:
            if conn:
                conn.close()
            raise e

    @tenacity.retry(
        retry=retry_if_exception_type((psycopg2.OperationalError, psycopg2.InterfaceError, psycopg2.DatabaseError)),
        wait=wait_exponential(multiplier=1, min=4, max=10))
    async def create_program(self, program: Program) -> Program:
        """Create a new program, now with connection management"""
=======
        self.conn = psycopg2.connect(**db_config)
        self.max_conversation_length = max_conversation_length

    def _get_new_connection(self):
        """Create a new database connection"""
        return psycopg2.connect(**self.db_config)

    @tenacity.retry(retry=retry_if_exception_type((psycopg2.OperationalError, psycopg2.InterfaceError, psycopg2.DatabaseError)),
                    wait=wait_exponential(multiplier=1, min=4, max=10))
    async def create_program(self, program: Program) -> Program:
        """Create a new program, now with conversation length validation"""
        # Check conversation length before saving
        # if len(program.conversation.messages) > (self.max_conversation_length*2) + 1:
        #     raise ValueError(f"Conversation length ({len(program.conversation.messages)}) "
        #                      f"exceeds maximum allowed length ({self.max_conversation_length})")

>>>>>>> 29a075a7
        try:
            with self.get_connection() as conn:
                with conn.cursor() as cur:
                    cur.execute("""
                        INSERT INTO programs (code, value, visits, parent_id, state_json, conversation_json, 
                                           completion_token_usage, prompt_token_usage, token_usage, response, 
                                           holdout_value, raw_reward, version, version_description)
                        VALUES (%s, %s, %s, %s, %s, %s, %s, %s, %s, %s, %s, %s, %s, %s)
                        RETURNING id, created_at
                    """, (program.code, program.value, 0, program.parent_id,
                          program.state.to_raw() if program.state else None,
                          json.dumps(program.conversation.dict()),
                          program.completion_token_usage,
                          program.prompt_token_usage,
                          program.token_usage,
                          program.response,
                          program.holdout_value,
                          program.raw_reward,
                          program.version,
                          program.version_description
                          ))

                    id, created_at = cur.fetchone()
                    conn.commit()
                    program.id = id
                    program.created_at = created_at
                    return program
        except Exception as e:
            print(f"Error creating program: {e}")
            raise e

    @tenacity.retry(retry=retry_if_exception_type((psycopg2.OperationalError, psycopg2.InterfaceError)),
                    wait=wait_exponential(multiplier=1, min=4, max=10))
    async def get_all_program_rewards(self, version: int = None) -> List[float]:
        """Get all program rewards with proper connection management"""
        query = """
            SELECT value 
            FROM programs 
            WHERE value IS NOT NULL
        """
        if version is not None:
            query += " AND version = %s"

        params = (version,) if version is not None else ()

        try:
            with self.get_connection() as conn:
                with conn.cursor() as cur:
                    cur.execute(query.strip(), params)
                    results = cur.fetchall()
                    return [row[0] for row in results]
        except Exception as e:
            print(f"Error fetching program rewards: {e}")
            return []

    @tenacity.retry(retry=retry_if_exception_type((psycopg2.OperationalError, psycopg2.InterfaceError)),
                    wait=wait_exponential(multiplier=1, min=4, max=10))
    async def sample_parent(self, version=1) -> Optional[Program]:
<<<<<<< HEAD
        """Sample parent with proper connection management"""
        max_assistant_length = (self.max_conversation_length * 2) + 1

        try:
            with self.get_connection() as conn:
                with conn.cursor(cursor_factory=DictCursor) as cur:
                    cur.execute("""
=======
        """
        Sample parent using a separate connection and transaction to avoid blocking.
        Each MCTS group can call this independently without serialization.
        Now includes conversation length filtering.
        """
        max_assistant_length = (self.max_conversation_length*2)+1
        # Create a new connection for this sampling operation
        with self._get_new_connection() as conn:
            with conn.cursor(cursor_factory=DictCursor) as cur:
                # First get recent programs with conversation length filter
                cur.execute("""
>>>>>>> 29a075a7
                        WITH recent AS (
                            SELECT id, value, conversation_json
                            FROM programs
                            WHERE version = %s 
                            AND value IS NOT NULL
                            AND jsonb_array_length(conversation_json->'messages') < %s
                            ORDER BY created_at DESC
                            LIMIT 100
                        )
                        SELECT id, value 
                        FROM recent
                        """, (version, max_assistant_length))

<<<<<<< HEAD
                    results = cur.fetchall()
                    if not results:
                        return None

                    # Calculate softmax weights
                    max_value = max(row['value'] for row in results)
                    weights = [
                        (row['id'],
                         math.exp(row['value'] - max_value))
                        for row in results
                    ]

                    # Normalize weights
                    total_weight = sum(w[1] for w in weights)
                    if total_weight == 0:
                        sampled_id = random.choice([w[0] for w in weights])
                    else:
                        normalized_weights = [(id, w / total_weight) for id, w in weights]
                        sampled_id = random.choices(
                            [id for id, _ in normalized_weights],
                            weights=[w for _, w in normalized_weights],
                            k=1
                        )[0]

                    # Fetch the selected program
                    cur.execute("""
                        SELECT * FROM programs WHERE id = %s
                        """, (sampled_id,))

                    row = cur.fetchone()
                    return Program.from_row(dict(row)) if row else None
        except Exception as e:
            print(f"Error sampling parent: {e}")
            raise e
=======
                results = cur.fetchall()
                if not results:
                    return None

                # Calculate softmax weights
                max_value = max(row['value'] for row in results)
                weights = [
                    (row['id'],
                     math.exp(row['value'] - max_value))
                    for row in results
                ]

                # Normalize weights
                total_weight = sum(w[1] for w in weights)
                if total_weight == 0:
                    # If all weights are 0, use uniform distribution
                    sampled_id = random.choice([w[0] for w in weights])
                else:
                    # Sample using normalized weights
                    normalized_weights = [(id, w / total_weight) for id, w in weights]
                    sampled_id = random.choices(
                        [id for id, _ in normalized_weights],
                        weights=[w for _, w in normalized_weights],
                        k=1
                    )[0]

                # Fetch the selected program
                cur.execute("""
                        SELECT * FROM programs WHERE id = %s
                        """, (sampled_id,))

                row = cur.fetchone()
                return Program.from_row(dict(row)) if row else None
>>>>>>> 29a075a7

    @tenacity.retry(retry=retry_if_exception_type((psycopg2.OperationalError, psycopg2.InterfaceError)),
                    wait=wait_exponential(multiplier=1, min=4, max=10))
    async def get_parent_visit_stats(self, version: int = None) -> Dict[str, float]:
        """Get visit statistics with proper connection management"""
        query = """
            SELECT 
                AVG(visits) as avg_visits,
                MIN(visits) as min_visits,
                MAX(visits) as max_visits,
                PERCENTILE_CONT(0.5) WITHIN GROUP (ORDER BY visits) as median_visits
            FROM programs 
            WHERE visits > 0
        """
        if version is not None:
            query += " AND version = %s"

        params = (version,) if version is not None else ()

        try:
            with self.get_connection() as conn:
                with conn.cursor() as cur:
                    cur.execute(query, params)
                    result = cur.fetchone()
                    return {
                        'avg_visits': result[0],
                        'min_visits': result[1],
                        'max_visits': result[2],
                        'median_visits': result[3]
                    }
        except Exception as e:
            print(f"Error fetching visit statistics: {e}")
            return {}

    async def update_program(self, program_id: int, updates: Dict[str, Any]) -> Program:
<<<<<<< HEAD
        """Update program with proper connection management"""
        try:
            with self.get_connection() as conn:
                with conn.cursor() as cur:
                    set_clauses = [f"{k} = %s" for k in updates.keys()]
                    values = list(updates.values())

                    cur.execute(f"""
                        UPDATE programs
                        SET {', '.join(set_clauses)}
                        WHERE id = %s
                        RETURNING *
                    """, values + [program_id])

                    conn.commit()
                    row = cur.fetchone()
                    return Program.from_row(dict(zip([desc[0] for desc in cur.description], row)))
        except Exception as e:
            print(f"Error updating program: {e}")
            raise e
=======
        with self.conn.cursor() as cur:
            set_clauses = [f"{k} = %s" for k in updates.keys()]
            values = list(updates.values())

            cur.execute(f"""
                UPDATE programs
                SET {', '.join(set_clauses)}
                WHERE id = %s
                RETURNING *
            """, values + [program_id])

            self.conn.commit()
            row = cur.fetchone()
            return Program.from_row(dict(zip([desc[0] for desc in cur.description], row)))
>>>>>>> 29a075a7
<|MERGE_RESOLUTION|>--- conflicted
+++ resolved
@@ -14,7 +14,6 @@
 class DBClient:
     def __init__(self, max_conversation_length: int = 10, **db_config):
         self.db_config = db_config
-<<<<<<< HEAD
         self.max_conversation_length = max_conversation_length
         # Don't store connection as instance variable
         # Instead create connection pool
@@ -63,24 +62,6 @@
         wait=wait_exponential(multiplier=1, min=4, max=10))
     async def create_program(self, program: Program) -> Program:
         """Create a new program, now with connection management"""
-=======
-        self.conn = psycopg2.connect(**db_config)
-        self.max_conversation_length = max_conversation_length
-
-    def _get_new_connection(self):
-        """Create a new database connection"""
-        return psycopg2.connect(**self.db_config)
-
-    @tenacity.retry(retry=retry_if_exception_type((psycopg2.OperationalError, psycopg2.InterfaceError, psycopg2.DatabaseError)),
-                    wait=wait_exponential(multiplier=1, min=4, max=10))
-    async def create_program(self, program: Program) -> Program:
-        """Create a new program, now with conversation length validation"""
-        # Check conversation length before saving
-        # if len(program.conversation.messages) > (self.max_conversation_length*2) + 1:
-        #     raise ValueError(f"Conversation length ({len(program.conversation.messages)}) "
-        #                      f"exceeds maximum allowed length ({self.max_conversation_length})")
-
->>>>>>> 29a075a7
         try:
             with self.get_connection() as conn:
                 with conn.cursor() as cur:
@@ -139,7 +120,6 @@
     @tenacity.retry(retry=retry_if_exception_type((psycopg2.OperationalError, psycopg2.InterfaceError)),
                     wait=wait_exponential(multiplier=1, min=4, max=10))
     async def sample_parent(self, version=1) -> Optional[Program]:
-<<<<<<< HEAD
         """Sample parent with proper connection management"""
         max_assistant_length = (self.max_conversation_length * 2) + 1
 
@@ -147,19 +127,6 @@
             with self.get_connection() as conn:
                 with conn.cursor(cursor_factory=DictCursor) as cur:
                     cur.execute("""
-=======
-        """
-        Sample parent using a separate connection and transaction to avoid blocking.
-        Each MCTS group can call this independently without serialization.
-        Now includes conversation length filtering.
-        """
-        max_assistant_length = (self.max_conversation_length*2)+1
-        # Create a new connection for this sampling operation
-        with self._get_new_connection() as conn:
-            with conn.cursor(cursor_factory=DictCursor) as cur:
-                # First get recent programs with conversation length filter
-                cur.execute("""
->>>>>>> 29a075a7
                         WITH recent AS (
                             SELECT id, value, conversation_json
                             FROM programs
@@ -173,7 +140,6 @@
                         FROM recent
                         """, (version, max_assistant_length))
 
-<<<<<<< HEAD
                     results = cur.fetchall()
                     if not results:
                         return None
@@ -208,41 +174,6 @@
         except Exception as e:
             print(f"Error sampling parent: {e}")
             raise e
-=======
-                results = cur.fetchall()
-                if not results:
-                    return None
-
-                # Calculate softmax weights
-                max_value = max(row['value'] for row in results)
-                weights = [
-                    (row['id'],
-                     math.exp(row['value'] - max_value))
-                    for row in results
-                ]
-
-                # Normalize weights
-                total_weight = sum(w[1] for w in weights)
-                if total_weight == 0:
-                    # If all weights are 0, use uniform distribution
-                    sampled_id = random.choice([w[0] for w in weights])
-                else:
-                    # Sample using normalized weights
-                    normalized_weights = [(id, w / total_weight) for id, w in weights]
-                    sampled_id = random.choices(
-                        [id for id, _ in normalized_weights],
-                        weights=[w for _, w in normalized_weights],
-                        k=1
-                    )[0]
-
-                # Fetch the selected program
-                cur.execute("""
-                        SELECT * FROM programs WHERE id = %s
-                        """, (sampled_id,))
-
-                row = cur.fetchone()
-                return Program.from_row(dict(row)) if row else None
->>>>>>> 29a075a7
 
     @tenacity.retry(retry=retry_if_exception_type((psycopg2.OperationalError, psycopg2.InterfaceError)),
                     wait=wait_exponential(multiplier=1, min=4, max=10))
@@ -278,7 +209,6 @@
             return {}
 
     async def update_program(self, program_id: int, updates: Dict[str, Any]) -> Program:
-<<<<<<< HEAD
         """Update program with proper connection management"""
         try:
             with self.get_connection() as conn:
@@ -298,20 +228,4 @@
                     return Program.from_row(dict(zip([desc[0] for desc in cur.description], row)))
         except Exception as e:
             print(f"Error updating program: {e}")
-            raise e
-=======
-        with self.conn.cursor() as cur:
-            set_clauses = [f"{k} = %s" for k in updates.keys()]
-            values = list(updates.values())
-
-            cur.execute(f"""
-                UPDATE programs
-                SET {', '.join(set_clauses)}
-                WHERE id = %s
-                RETURNING *
-            """, values + [program_id])
-
-            self.conn.commit()
-            row = cur.fetchone()
-            return Program.from_row(dict(zip([desc[0] for desc in cur.description], row)))
->>>>>>> 29a075a7
+            raise e