--- conflicted
+++ resolved
@@ -54,10 +54,7 @@
 
 NAMESPACE
 In this section you should build up a list of type-annotated utility functions that have be defined by the agent.
-<<<<<<< HEAD
-=======
 Only include the function signature (function name, input-output variables and typehints) and a brief description of what the function does.
->>>>>>> 2a8eadda
 If they have been invoked, you should include a summary of the failure and success modes, with reasons.
 Include a bullet point list of important variables that have been assigned, with their types.
 
