import argparse
import sys
import shutil
import subprocess
from pathlib import Path
import importlib.resources
import asyncio
from fle.env.gym_env.run_eval import main as run_eval


def fle_init():
    if Path(".env").exists():
        return
    try:
        pkg = importlib.resources.files("fle")
        env_path = pkg / ".example.env"
        shutil.copy(str(env_path), ".env")
        print("Created .env file - please edit with your API keys and DB config")
    except Exception as e:
        print(f"Error during init: {e}", file=sys.stderr)
        sys.exit(1)


def fle_cluster(args):
    cluster_path = Path(__file__).parent / "cluster"
    script = cluster_path / "run-envs.sh"
    if not script.exists():
        print(f"Cluster script not found: {script}", file=sys.stderr)
        sys.exit(1)
    cmd = [str(script)]
    if args:
        if args.cluster_command:
            cmd.append(args.cluster_command)
        if args.n:
            cmd.extend(["-n", str(args.n)])
        if args.s:
            cmd.extend(["-s", args.s])
    try:
        subprocess.run(cmd, cwd=str(cluster_path), check=True)
    except subprocess.CalledProcessError as e:
        print(f"Error running cluster script: {e}", file=sys.stderr)
        sys.exit(e.returncode)


def fle_eval(args):
    try:
<<<<<<< HEAD
        sys.argv = ["run_eval", "--run_config", str(config_path)] + ["--view"]
        asyncio.run(run_eval())
    except KeyboardInterrupt:
        print("\nInterrupted by user.", file=sys.stderr)
        sys.exit(1)
=======
        config_path = str(Path(args.config))
        asyncio.run(run_eval(config_path))
>>>>>>> f65ae907
    except Exception as e:
        print(f"Error: {e}", file=sys.stderr)
        sys.exit(1)

def fle_sprites(args):
    """Handle sprite commands"""
    try:
        from fle.agents.data.sprites.download import download_sprites_from_hf, generate_sprites
    except ImportError as e:
        print(f"Error: Could not import sprite modules. Make sure dependencies are installed. {str(e)}", file=sys.stderr)
        sys.exit(1)

    if args.sprites_command == "download":
        # Download sprites from Hugging Face
        success = download_sprites_from_hf(
            repo_id=args.repo,
            output_dir=args.output,
            force=args.force
        )
        if not success:
            sys.exit(1)

    elif args.sprites_command == "generate":
        # Generate individual sprites from spritemaps
        success = generate_sprites(
            input_dir=args.input,
            output_dir=args.output,
        )
        if not success:
            sys.exit(1)

    elif args.sprites_command == "all":
        # Do both download and generate
        print("Downloading and generating sprites...")

        # Download first
        download_dir = ".fle/spritemaps"
        success = download_sprites_from_hf(
            repo_id=args.repo,
            output_dir=download_dir,
            force=args.force
        )
        if not success:
            sys.exit(1)

        # Then generate
        success = generate_sprites(
            input_dir=download_dir,
            output_dir=args.output
        )
        if not success:
            sys.exit(1)

    else:
        print(f"Unknown sprites command: {args.sprites_command}", file=sys.stderr)
        sys.exit(1)


def main():
    parser = argparse.ArgumentParser(
        prog="fle",
        description="Factorio Learning Environment CLI",
        formatter_class=argparse.RawDescriptionHelpFormatter,
        epilog="""
Examples:
  fle eval --config configs/gym_run_config.json
  fle cluster [start|stop|restart|help] [-n N] [-s SCENARIO]
  fle sprites [download|generate|all]
        """,
    )
    subparsers = parser.add_subparsers(dest="command")
    parser_cluster = subparsers.add_parser(
        "cluster", help="Setup Docker containers (run run-envs.sh)"
    )
    parser_cluster.add_argument(
        "cluster_command",
        nargs="?",
        choices=["start", "stop", "restart", "help"],
        help="Cluster command (start/stop/restart/help)",
    )
    parser_cluster.add_argument("-n", type=int, help="Number of Factorio instances")
    parser_cluster.add_argument(
        "-s",
        type=str,
        help="Scenario (open_world or default_lab_scenario)",
    )
    parser_eval = subparsers.add_parser("eval", help="Run experiment")
    parser_eval.add_argument("--config", required=True, help="Path to run config JSON")

    # Sprites command
    parser_sprites = subparsers.add_parser("sprites", help="Manage Factorio sprites")
    sprites_subparsers = parser_sprites.add_subparsers(dest="sprites_command", help="Sprites subcommands")

    # Sprites download
    parser_download = sprites_subparsers.add_parser(
        "download", help="Download sprites from Hugging Face"
    )
    parser_download.add_argument(
        "--repo",
        default="Noddybear/fle_images",
        help="Hugging Face dataset repository ID (default: Noddybear/fle_images)"
    )
    parser_download.add_argument(
        "--output",
        default=".fle/spritemaps",
        help="Output directory for downloaded sprites (default: .fle/spritemaps)"
    )
    parser_download.add_argument(
        "--force",
        action="store_true",
        help="Force re-download even if sprites exist"
    )

    # Sprites generate
    parser_generate = sprites_subparsers.add_parser(
        "generate", help="Generate individual sprites from spritemaps"
    )
    parser_generate.add_argument(
        "--input",
        default=".fle/spritemaps",
        help="Input directory containing spritemaps (default: .fle/spritemaps)"
    )
    parser_generate.add_argument(
        "--output",
        default=".fle/sprites",
        help="Output directory for generated sprites (default: .fle/sprites)"
    )
    parser_generate.add_argument(
        "--data",
        default=".fle/spritemaps/data.json",
        help="Path to data.json file for advanced extraction"
    )

    # Sprites all (download + generate)
    parser_all = sprites_subparsers.add_parser(
        "all", help="Download and generate sprites in one command"
    )
    parser_all.add_argument(
        "--repo",
        default="Noddybear/fle_images",
        help="Hugging Face dataset repository ID (default: Noddybear/fle_images)"
    )
    parser_all.add_argument(
        "--output",
        default=".fle/sprites",
        help="Output directory for generated sprites (default: .fle/sprites)"
    )
    parser_all.add_argument(
        "--data",
        help="Path to data.json file for advanced extraction"
    )
    parser_all.add_argument(
        "--force",
        action="store_true",
        help="Force re-download even if sprites exist"
    )

    args = parser.parse_args()
    if args.command:
        fle_init()
    if args.command == "cluster":
        fle_cluster(args)
    elif args.command == "eval":
<<<<<<< HEAD
        fle_eval(args, env)
    elif args.command == "sprites":
        fle_sprites(args)
=======
        fle_eval(args)
>>>>>>> f65ae907
    else:
        parser.print_help()
        sys.exit(1)


if __name__ == "__main__":
    parser = argparse.ArgumentParser(
        prog="fle",
        description="Factorio Learning Environment CLI",
        formatter_class=argparse.RawDescriptionHelpFormatter,
    )
    parser.add_argument("--config", default="configs/gym_run_config.json", help="Path to run config JSON")
    args = parser.parse_args()
    fle_eval(args, True)
    #main()<|MERGE_RESOLUTION|>--- conflicted
+++ resolved
@@ -44,71 +44,10 @@
 
 def fle_eval(args):
     try:
-<<<<<<< HEAD
-        sys.argv = ["run_eval", "--run_config", str(config_path)] + ["--view"]
-        asyncio.run(run_eval())
-    except KeyboardInterrupt:
-        print("\nInterrupted by user.", file=sys.stderr)
-        sys.exit(1)
-=======
         config_path = str(Path(args.config))
         asyncio.run(run_eval(config_path))
->>>>>>> f65ae907
     except Exception as e:
         print(f"Error: {e}", file=sys.stderr)
-        sys.exit(1)
-
-def fle_sprites(args):
-    """Handle sprite commands"""
-    try:
-        from fle.agents.data.sprites.download import download_sprites_from_hf, generate_sprites
-    except ImportError as e:
-        print(f"Error: Could not import sprite modules. Make sure dependencies are installed. {str(e)}", file=sys.stderr)
-        sys.exit(1)
-
-    if args.sprites_command == "download":
-        # Download sprites from Hugging Face
-        success = download_sprites_from_hf(
-            repo_id=args.repo,
-            output_dir=args.output,
-            force=args.force
-        )
-        if not success:
-            sys.exit(1)
-
-    elif args.sprites_command == "generate":
-        # Generate individual sprites from spritemaps
-        success = generate_sprites(
-            input_dir=args.input,
-            output_dir=args.output,
-        )
-        if not success:
-            sys.exit(1)
-
-    elif args.sprites_command == "all":
-        # Do both download and generate
-        print("Downloading and generating sprites...")
-
-        # Download first
-        download_dir = ".fle/spritemaps"
-        success = download_sprites_from_hf(
-            repo_id=args.repo,
-            output_dir=download_dir,
-            force=args.force
-        )
-        if not success:
-            sys.exit(1)
-
-        # Then generate
-        success = generate_sprites(
-            input_dir=download_dir,
-            output_dir=args.output
-        )
-        if not success:
-            sys.exit(1)
-
-    else:
-        print(f"Unknown sprites command: {args.sprites_command}", file=sys.stderr)
         sys.exit(1)
 
 
@@ -121,7 +60,6 @@
 Examples:
   fle eval --config configs/gym_run_config.json
   fle cluster [start|stop|restart|help] [-n N] [-s SCENARIO]
-  fle sprites [download|generate|all]
         """,
     )
     subparsers = parser.add_subparsers(dest="command")
@@ -142,100 +80,17 @@
     )
     parser_eval = subparsers.add_parser("eval", help="Run experiment")
     parser_eval.add_argument("--config", required=True, help="Path to run config JSON")
-
-    # Sprites command
-    parser_sprites = subparsers.add_parser("sprites", help="Manage Factorio sprites")
-    sprites_subparsers = parser_sprites.add_subparsers(dest="sprites_command", help="Sprites subcommands")
-
-    # Sprites download
-    parser_download = sprites_subparsers.add_parser(
-        "download", help="Download sprites from Hugging Face"
-    )
-    parser_download.add_argument(
-        "--repo",
-        default="Noddybear/fle_images",
-        help="Hugging Face dataset repository ID (default: Noddybear/fle_images)"
-    )
-    parser_download.add_argument(
-        "--output",
-        default=".fle/spritemaps",
-        help="Output directory for downloaded sprites (default: .fle/spritemaps)"
-    )
-    parser_download.add_argument(
-        "--force",
-        action="store_true",
-        help="Force re-download even if sprites exist"
-    )
-
-    # Sprites generate
-    parser_generate = sprites_subparsers.add_parser(
-        "generate", help="Generate individual sprites from spritemaps"
-    )
-    parser_generate.add_argument(
-        "--input",
-        default=".fle/spritemaps",
-        help="Input directory containing spritemaps (default: .fle/spritemaps)"
-    )
-    parser_generate.add_argument(
-        "--output",
-        default=".fle/sprites",
-        help="Output directory for generated sprites (default: .fle/sprites)"
-    )
-    parser_generate.add_argument(
-        "--data",
-        default=".fle/spritemaps/data.json",
-        help="Path to data.json file for advanced extraction"
-    )
-
-    # Sprites all (download + generate)
-    parser_all = sprites_subparsers.add_parser(
-        "all", help="Download and generate sprites in one command"
-    )
-    parser_all.add_argument(
-        "--repo",
-        default="Noddybear/fle_images",
-        help="Hugging Face dataset repository ID (default: Noddybear/fle_images)"
-    )
-    parser_all.add_argument(
-        "--output",
-        default=".fle/sprites",
-        help="Output directory for generated sprites (default: .fle/sprites)"
-    )
-    parser_all.add_argument(
-        "--data",
-        help="Path to data.json file for advanced extraction"
-    )
-    parser_all.add_argument(
-        "--force",
-        action="store_true",
-        help="Force re-download even if sprites exist"
-    )
-
     args = parser.parse_args()
     if args.command:
         fle_init()
     if args.command == "cluster":
         fle_cluster(args)
     elif args.command == "eval":
-<<<<<<< HEAD
-        fle_eval(args, env)
-    elif args.command == "sprites":
-        fle_sprites(args)
-=======
         fle_eval(args)
->>>>>>> f65ae907
     else:
         parser.print_help()
         sys.exit(1)
 
 
 if __name__ == "__main__":
-    parser = argparse.ArgumentParser(
-        prog="fle",
-        description="Factorio Learning Environment CLI",
-        formatter_class=argparse.RawDescriptionHelpFormatter,
-    )
-    parser.add_argument("--config", default="configs/gym_run_config.json", help="Path to run config JSON")
-    args = parser.parse_args()
-    fle_eval(args, True)
-    #main()+    main()