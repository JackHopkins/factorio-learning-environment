--- conflicted
+++ resolved
@@ -99,11 +99,6 @@
         self.pre_tool_hooks = {}
         self.post_tool_hooks = {}
 
-<<<<<<< HEAD
-        if inventory is None:
-            inventory = {}
-        self.initial_inventory = inventory
-=======
         # Load the python controllers that correspond to the Lua scripts
         self.lua_script_manager.load_init_into_game("initialise")
         self.lua_script_manager.setup_tools(self)
@@ -112,42 +107,20 @@
             inventory = {}
         self.initial_inventory = inventory
         self.initialise(fast, all_technologies_researched, clear_entities)
->>>>>>> f65ae907
         self.initial_score = 0
-        self.initialise(fast)
-
-        # Load the python controllers that correspond to the Lua scripts
-        self.setup_tools(self.lua_script_manager)
-
-
-
-        try:
-<<<<<<< HEAD
-            _, goal = self.first_namespace.score()
-            if not goal:
-                raise Exception("No goal")
-        except Exception:
-=======
+        try:
             self.first_namespace.score()
             print("Initial score:", self.initial_score)
         except Exception as e:
             print(e)
->>>>>>> f65ae907
             # Invalidate cache if there is an error
-            self.rcon_client, self.address = self.connect_to_server(address, tcp_port)
             self.lua_script_manager = LuaScriptManager(self.rcon_client, False)
             self.script_dict = {
                 **self.lua_script_manager.lib_scripts,
                 **self.lua_script_manager.tool_scripts,
             }
-<<<<<<< HEAD
-
-            self.setup_tools(self.lua_script_manager)
-            self.initialise(fast)
-=======
             self.lua_script_manager.setup_tools(self)
             self.initialise(fast, all_technologies_researched, clear_entities)
->>>>>>> f65ae907
 
         self.initial_score, goal = self.first_namespace.score()
         # Register the cleanup method to be called on exit (only once per process)
@@ -236,35 +209,8 @@
         except Exception:
             self.initial_score = 0
 
-<<<<<<< HEAD
-        # Clear renderings
-        self.begin_transaction()
-        self.add_command("/c rendering.clear()", raw=True)
-        self.execute_transaction()
-
-    def set_inventory(self, inventory: Dict[str, Any], agent_idx: int = 0):
-        self.begin_transaction()
-        self.add_command("clear_inventory", agent_idx + 1)
-        self.execute_transaction()
-        # print("RCON output:", result)
-        self.begin_transaction()
-        # kwargs dict to json
-        inventory_items = {k: v for k, v in inventory.items()}
-        inventory_items_json = json.dumps(inventory_items)
-        player_idx = agent_idx + 1
-        self.add_command(
-            f"/c global.actions.initialise_inventory({player_idx}, '{inventory_items_json}')",
-            raw=True,
-        )
-
-        self.execute_transaction()
-
-    def speed(self, speed):
-        self.rcon_client.send_command(f"/c game.speed = {speed}")
-=======
     def set_speed(self, speed):
         self.rcon_client.send_command(f"/sc game.speed = {speed}")
->>>>>>> f65ae907
         self._speed = speed
 
     def get_speed(self):
@@ -344,224 +290,8 @@
     def initialise(
         self, fast=True, all_technologies_researched=True, clear_entities=True
     ):
-<<<<<<< HEAD
-        """
-        Take a screenshot in game and optionally save it to a specific location.
-
-        This does nothing in headless mode.
-
-        Args:
-            resolution (str, optional): Screenshot resolution (e.g., "1920x1080")
-            save_path (str, optional): Path where to save the screenshot copy
-            zoom (float, optional): Zoom level for the screenshot (e.g., 0.5 for zoomed out, 2.0 for zoomed in)
-
-        Returns:
-            str: Path to the saved screenshot, or None if failed
-        """
-        # Clear rendering
-        camera: Camera = self.first_namespace._get_factory_centroid()
-        POS_STRING = ""
-        if camera:
-            centroid = camera.position
-            POS_STRING = (
-                ", position={x=" + str(centroid.x) + ", y=" + str(centroid.y) + "}"
-            )
-
-        self.rcon_client.send_command("/sc rendering.clear()")
-
-        # # Calculate optimal zoom if not specified
-        # if zoom is None:
-        #     zoom = self.calculate_optimal_zoom(bounds, resolution)
-
-        command = (
-            "/sc game.take_screenshot({player=1, zoom="
-            + str(camera.zoom)
-            + ", show_entity_info=true, hide_clouds=true, hide_fog=true "
-            + POS_STRING
-            + "})"
-        )
-        self.rcon_client.send_command(command)
-        time.sleep(1)
-        # if not response:
-        #     return None
-
-        # Wait for the screenshot file to appear and get its path
-        screenshot_path = self._get_latest_screenshot(
-            script_output_path=script_output_path
-        )
-        if not screenshot_path:
-            print("Screenshot file not found")
-            return None
-
-        # If save_path is provided, copy the screenshot there
-        if save_path:
-            try:
-                # Create directory if it doesn't exist
-                os.makedirs(os.path.dirname(os.path.abspath(save_path)), exist_ok=True)
-
-                # Copy the file
-                shutil.copy2(screenshot_path, save_path)
-                return save_path
-            except Exception as e:
-                print(f"Failed to copy screenshot: {e}")
-                return screenshot_path
-
-        return screenshot_path
-
-    def _get_latest_screenshot(self, script_output_path, max_wait=2):
-        """
-        Get the path to the latest screenshot in the script-output directory.
-        Waits up to max_wait seconds for the file to appear.
-        """
-        start_time = time.time()
-        while time.time() - start_time < max_wait:
-            try:
-                # Get list of screenshot files
-                screenshots = [
-                    f
-                    for f in os.listdir(script_output_path)
-                    if f.endswith(".png") and f.startswith("screenshot")
-                ]
-
-                if screenshots:
-                    # Sort by modification time to get the latest
-                    latest = max(
-                        screenshots,
-                        key=lambda x: os.path.getmtime(
-                            os.path.join(script_output_path, x)
-                        ),
-                    )
-                    return os.path.join(script_output_path, latest)
-            except Exception as e:
-                print(f"Error checking for screenshots: {e}")
-
-            time.sleep(0.5)  # Wait before checking again
-
-        return None
-
-    def _send(self, command, *parameters, trace=False) -> List[str]:
-        """
-        Send a Lua command to the underlying Factorio instance
-        """
-        start = timer()
-        script = self._get_command(command, parameters=list(parameters), measured=False)
-        lua_response = self.rcon_client.send_command(script)
-        # self.add_command(command, *parameters)
-        # response = self._execute_transaction()
-        # print(lua_response)
-        return _lua2python(command, lua_response, start=start)
-
-    def _reset_static_achievement_counters(self):
-        """
-        This resets the cached production flows that we track for achievements and diversity sampling.
-        """
-        self.add_command(
-            "/sc global.crafted_items = {}; global.harvested_items = {}", raw=True
-        )
-        self.execute_transaction()
-
-    def _reset_elapsed_ticks(self):
-        """
-        This resets the cached production flows that we track for achievements and diversity sampling.
-        """
-        self.add_command("/sc global.elapsed_ticks = 0", raw=True)
-        self.execute_transaction()
-
-    def _reset(self, inventories: List[Dict[str, Any]]):
-        self.begin_transaction()
-        self.add_command(
-            "/sc global.alerts = {}; game.reset_game_state(); global.actions.reset_production_stats(); global.actions.regenerate_resources(1)",
-            raw=True,
-        )
-        # self.add_command('/sc script.on_nth_tick(nil)', raw=True) # Remove all dangling event handlers
-        for i in range(self.num_agents):
-            player_index = i + 1
-            self.add_command(
-                f"/sc global.actions.regenerate_resources({player_index})", raw=True
-            )
-            # self.add_command('clear_inventory', player_index)
-
-        self.execute_transaction()
-
-        self.begin_transaction()
-        self.add_command("/sc global.actions.clear_walking_queue()", raw=True)
-        for i in range(self.num_agents):
-            player_index = i + 1
-            self.add_command(
-                f"/sc global.actions.clear_entities({player_index})", raw=True
-            )
-            inventory_items = {k: v for k, v in inventories[i].items()}
-            inventory_items_json = json.dumps(inventory_items)
-            self.add_command(
-                f"/sc global.actions.initialise_inventory({player_index}, '{inventory_items_json}')",
-                raw=True,
-            )
-
-        if self.all_technologies_researched:
-            self.add_command(
-                "/sc global.agent_characters[1].force.research_all_technologies()",
-                raw=True,
-            )
-        self.execute_transaction()
-        # self.clear_entities()
-        self._reset_static_achievement_counters()
-        self._reset_elapsed_ticks()
-
-    def _execute_transaction(self, measured=True) -> Dict[str, Any]:
-        start = timer()
-        rcon_commands = {}
-        for idx, (command, parameters, is_raw) in enumerate(
-            self.current_transaction.get_commands()
-        ):
-            if is_raw:
-                rcon_commands[f"{idx}_{command}"] = command
-            else:
-                script = self._get_command(
-                    command, parameters=parameters, measured=measured
-                )
-                rcon_commands[f"{idx}_{command}"] = script
-
-        lua_responses = self.rcon_client.send_commands(rcon_commands)
-
-        results = {}
-        for command, response in lua_responses.items():
-            results[command] = _lua2python(command, response, start=start)
-
-        self.current_transaction.clear()
-        return results
-
-    def begin_transaction(self):
-        if not hasattr(self, "current_transaction"):
-            self.current_transaction = FactorioTransaction()
-        elif self.current_transaction:
-            self.current_transaction.clear()
-        else:
-            self.current_transaction = FactorioTransaction()
-
-    def add_command(self, command: str, *parameters, raw=False):
-        if not hasattr(self, "current_transaction"):
-            self.begin_transaction()
-        self.current_transaction.add_command(command, *parameters, raw=raw)
-
-    def execute_transaction(self) -> Dict[str, Any]:
-        return self._execute_transaction()
-
-    def initialise(self, fast=True):
-        self.begin_transaction()
-        self.add_command("/sc global.alerts = {}", raw=True)
-        self.add_command("/sc global.elapsed_ticks = 0", raw=True)
-        self.add_command(
-            "/sc global.fast = {}".format("true" if fast else "false"), raw=True
-        )
-        self.execute_transaction()
-
-        # Create characters for all agents
-        self._create_agent_game_characters()
-=======
         self.rcon_client.send_command(f"/sc global.fast = {str(fast).lower()}")
         self.first_namespace._create_agent_characters(self.num_agents)
->>>>>>> f65ae907
-
 
         init_scripts = [
             "utils",
@@ -573,19 +303,8 @@
         for script_name in init_scripts:
             self.lua_script_manager.load_init_into_game(script_name)
 
-<<<<<<< HEAD
-
-        inventories = [self.initial_inventory] * self.num_agents
-        self._reset(inventories)
-        try:
-            self.first_namespace._clear_collision_boxes()
-        except AttributeError:
-            print("Could not clear collision boxes")
-            return
-=======
         if self.peaceful:
             self.rcon_client.send_command("/sc global.remove_enemies()")
->>>>>>> f65ae907
 
         inventories = [self.initial_inventory] * self.num_agents
 
