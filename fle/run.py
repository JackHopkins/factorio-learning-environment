--- conflicted
+++ resolved
@@ -4,17 +4,13 @@
 from pathlib import Path
 import importlib.resources
 import asyncio
-<<<<<<< HEAD
 from fle.cluster.run_envs import (
     start_cluster,
     stop_cluster,
     restart_cluster,
     ClusterManager,
 )
-=======
-from fle.env.gym_env.run_eval import main as run_eval
 from fle.agents.data.sprites.download import download_sprites_from_hf, generate_sprites
->>>>>>> b891a5e8
 
 
 def fle_init():
@@ -55,7 +51,6 @@
         sys.exit(1)
 
 
-<<<<<<< HEAD
 def fle_cluster(args):
     """Handle cluster management commands."""
     if args.cluster_command == "start":
@@ -85,7 +80,8 @@
 
     else:
         print(f"Error: Unknown cluster command '{args.cluster_command}'")
-=======
+
+
 def fle_sprites(args):
     try:
         # Download spritemaps from HuggingFace
@@ -111,7 +107,6 @@
         print("\nSprites successfully downloaded and generated!")
     except Exception as e:
         print(f"Error: {e}", file=sys.stderr)
->>>>>>> b891a5e8
         sys.exit(1)
 
 
@@ -130,7 +125,11 @@
   fle cluster stop                           # Stop all instances
   fle cluster show                           # Show running services
   fle cluster logs factorio_0                # View logs for specific service
+  fle cluster restart                        # Restart current cluster
   fle eval --config configs/run_config.json  # Run experiment
+  fle eval --config configs/gym_run_config.json
+  fle cluster [start|stop|restart|help] [-n N] [-s SCENARIO]
+  fle sprites [--force] [--workers N]
 
 Tips:
   Use 'fle <command> -h' for command-specific help
@@ -151,7 +150,6 @@
         formatter_class=argparse.RawDescriptionHelpFormatter,
         epilog="""
 Examples:
-<<<<<<< HEAD
   fle cluster start                    # Start 1 instance (default scenario)
   fle cluster start -n 4               # Start 4 instances
   fle cluster start -s open_world      # Start with open world scenario
@@ -161,11 +159,6 @@
   fle cluster restart                  # Restart current cluster
   fle cluster show                     # Show running services and ports
   fle cluster logs factorio_0          # Show logs for specific service
-=======
-  fle eval --config configs/gym_run_config.json
-  fle cluster [start|stop|restart|help] [-n N] [-s SCENARIO]
-  fle sprites [--force] [--workers N]
->>>>>>> b891a5e8
         """,
     )
 
@@ -212,7 +205,6 @@
         default="factorio_0",
         help="Service name (default: factorio_0)",
     )
-<<<<<<< HEAD
 
     # Cluster show command
     cluster_subparsers.add_parser(
@@ -225,36 +217,31 @@
         "--config", required=True, help="Path to run config JSON file"
     )
 
-    # Parse arguments
-=======
-    parser_eval = subparsers.add_parser("eval", help="Run experiment")
-    parser_eval.add_argument("--config", required=True, help="Path to run config JSON")
-
-    parser_sprites = subparsers.add_parser(
+    # Sprites command
+    sprites_parser = subparsers.add_parser(
         "sprites", help="Download and generate sprites"
     )
-    parser_sprites.add_argument(
+    sprites_parser.add_argument(
         "--force", action="store_true", help="Force re-download even if sprites exist"
     )
-    parser_sprites.add_argument(
+    sprites_parser.add_argument(
         "--workers",
         type=int,
         default=10,
         help="Number of parallel download workers (default: 10)",
     )
-    parser_sprites.add_argument(
+    sprites_parser.add_argument(
         "--spritemap-dir",
         type=str,
         default=".fle/spritemaps",
         help="Directory to save downloaded spritemaps (default: .fle/spritemaps)",
     )
-    parser_sprites.add_argument(
+    sprites_parser.add_argument(
         "--sprite-dir",
         type=str,
         default=".fle/sprites",
         help="Directory to save generated sprites (default: .fle/sprites)",
     )
->>>>>>> b891a5e8
     args = parser.parse_args()
 
     # Handle commands
@@ -270,16 +257,11 @@
     elif args.command == "eval":
         fle_init()  # Ensure .env exists before running eval
         fle_eval(args)
-<<<<<<< HEAD
-
+    elif args.command == "sprites":
+        fle_sprites(args)
     elif args.command is None:
         parser.print_help()
         sys.exit(1)
-
-=======
-    elif args.command == "sprites":
-        fle_sprites(args)
->>>>>>> b891a5e8
     else:
         print(f"Error: Unknown command '{args.command}'")
         parser.print_help()
