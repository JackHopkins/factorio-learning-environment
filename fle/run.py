import argparse
import sys
import shutil
import subprocess
from pathlib import Path
import importlib.resources
import asyncio
from fle.env.gym_env.run_eval import main as run_eval


def fle_init():
    if Path(".env").exists():
<<<<<<< HEAD
        return True
    try:
        pkg = importlib.resources.files("fle")
        env_template = pkg / ".example.env"
        with importlib.resources.as_file(env_template) as env_path:
            shutil.copy(env_path, ".env")
            print("Created .env file - please edit with your API keys and DB config")
        configs_out = Path("configs")
        configs_out.mkdir(exist_ok=True)
        shutil.copy(
            str(pkg / "eval" / "algorithms" / "independent" / "gym_run_config.json"),
            str(configs_out / "gym_run_config.json"),
        )
    except Exception as e:
        print(f"Error during init: {e}", file=sys.stderr)
        sys.exit(1)
    return False


def fle_cluster(args):
    script = Path(__file__).parent / "cluster" / "local" / "run-envs.sh"
=======
        return
    try:
        pkg = importlib.resources.files("fle")
        env_path = pkg / ".example.env"
        shutil.copy(str(env_path), ".env")
        print("Created .env file - please edit with your API keys and DB config")
    except Exception as e:
        print(f"Error during init: {e}", file=sys.stderr)
        sys.exit(1)


def fle_cluster(args):
    cluster_path = Path(__file__).parent / "cluster"
    script = cluster_path / "run-envs.sh"
>>>>>>> 9cebef60
    if not script.exists():
        print(f"Cluster script not found: {script}", file=sys.stderr)
        sys.exit(1)
    cmd = [str(script)]
    if args:
        if args.cluster_command:
            cmd.append(args.cluster_command)
        if args.n:
            cmd.extend(["-n", str(args.n)])
        if args.s:
            cmd.extend(["-s", args.s])
    try:
<<<<<<< HEAD
        subprocess.run(cmd, check=True)
=======
        subprocess.run(cmd, cwd=str(cluster_path), check=True)
>>>>>>> 9cebef60
    except subprocess.CalledProcessError as e:
        print(f"Error running cluster script: {e}", file=sys.stderr)
        sys.exit(e.returncode)


<<<<<<< HEAD
def fle_eval(args, env):
    if not env:
        return
    # Check if Factorio server is running on port 34197
    probe = Path(__file__).parent / "cluster" / "docker" / "probe.sh"
    result = subprocess.run(["sh", str(probe)])
    if result.returncode != 0:
        print("Server not running, starting cluster...")
        fle_cluster(None)
    config_path = Path(args.config)
    if not config_path.exists():
        print(f"Error: Config file '{args.config}' not found.", file=sys.stderr)
        sys.exit(1)
    try:
        sys.argv = ["run_eval", "--run_config", str(config_path)]
        asyncio.run(run_eval())
    except KeyboardInterrupt:
        print("\nInterrupted by user.", file=sys.stderr)
        sys.exit(1)
    except Exception as e:
        print(f"Error: {e}", file=sys.stderr)
        sys.exit(1)


def main():
    parser = argparse.ArgumentParser(
        prog="fle",
        description="Factorio Learning Environment CLI",
        formatter_class=argparse.RawDescriptionHelpFormatter,
        epilog="""
Examples:
  fle eval --config configs/gym_run_config.json
  fle cluster [start|stop|restart|help] [-n N] [-s SCENARIO]
        """,
    )
    subparsers = parser.add_subparsers(dest="command")
    parser_cluster = subparsers.add_parser(
        "cluster", help="Setup Docker containers (run run-envs.sh)"
    )
    parser_cluster.add_argument(
        "cluster_command",
        nargs="?",
        default=None,
        choices=["start", "stop", "restart", "help"],
        help="Cluster command (start/stop/restart/help)",
    )
    parser_cluster.add_argument(
        "-n", type=int, default=None, help="Number of Factorio instances"
    )
    parser_cluster.add_argument(
        "-s",
        type=str,
        default=None,
        help="Scenario (open_world or default_lab_scenario)",
    )
    parser_eval = subparsers.add_parser("eval", help="Run experiment")
    parser_eval.add_argument("--config", required=True, help="Path to run config JSON")
    args = parser.parse_args()
    env = True
    if args.command:
        env = fle_init()
    if args.command == "cluster":
        fle_cluster(args)
    elif args.command == "eval":
        fle_eval(args, env)
    else:
        parser.print_help()
        sys.exit(1)
=======
def fle_eval(args):
    try:
        config_path = str(Path(args.config))
        asyncio.run(run_eval(config_path))
    except Exception as e:
        print(f"Error: {e}", file=sys.stderr)
        sys.exit(1)


def main():
    parser = argparse.ArgumentParser(
        prog="fle",
        description="Factorio Learning Environment CLI",
        formatter_class=argparse.RawDescriptionHelpFormatter,
        epilog="""
Examples:
  fle eval --config configs/gym_run_config.json
  fle cluster [start|stop|restart|help] [-n N] [-s SCENARIO]
        """,
    )
    subparsers = parser.add_subparsers(dest="command")
    parser_cluster = subparsers.add_parser(
        "cluster", help="Setup Docker containers (run run-envs.sh)"
    )
    parser_cluster.add_argument(
        "cluster_command",
        nargs="?",
        choices=["start", "stop", "restart", "help"],
        help="Cluster command (start/stop/restart/help)",
    )
    parser_cluster.add_argument("-n", type=int, help="Number of Factorio instances")
    parser_cluster.add_argument(
        "-s",
        type=str,
        help="Scenario (open_world or default_lab_scenario)",
    )
    parser_eval = subparsers.add_parser("eval", help="Run experiment")
    parser_eval.add_argument("--config", required=True, help="Path to run config JSON")
    args = parser.parse_args()
    if args.command:
        fle_init()
    if args.command == "cluster":
        fle_cluster(args)
    elif args.command == "eval":
        fle_eval(args)
    else:
        parser.print_help()
        sys.exit(1)
>>>>>>> 9cebef60


if __name__ == "__main__":
    main()<|MERGE_RESOLUTION|>--- conflicted
+++ resolved
@@ -6,33 +6,11 @@
 import importlib.resources
 import asyncio
 from fle.env.gym_env.run_eval import main as run_eval
+from fle.agents.data.sprites.download import download_sprites_from_hf, generate_sprites
 
 
 def fle_init():
     if Path(".env").exists():
-<<<<<<< HEAD
-        return True
-    try:
-        pkg = importlib.resources.files("fle")
-        env_template = pkg / ".example.env"
-        with importlib.resources.as_file(env_template) as env_path:
-            shutil.copy(env_path, ".env")
-            print("Created .env file - please edit with your API keys and DB config")
-        configs_out = Path("configs")
-        configs_out.mkdir(exist_ok=True)
-        shutil.copy(
-            str(pkg / "eval" / "algorithms" / "independent" / "gym_run_config.json"),
-            str(configs_out / "gym_run_config.json"),
-        )
-    except Exception as e:
-        print(f"Error during init: {e}", file=sys.stderr)
-        sys.exit(1)
-    return False
-
-
-def fle_cluster(args):
-    script = Path(__file__).parent / "cluster" / "local" / "run-envs.sh"
-=======
         return
     try:
         pkg = importlib.resources.files("fle")
@@ -47,7 +25,6 @@
 def fle_cluster(args):
     cluster_path = Path(__file__).parent / "cluster"
     script = cluster_path / "run-envs.sh"
->>>>>>> 9cebef60
     if not script.exists():
         print(f"Cluster script not found: {script}", file=sys.stderr)
         sys.exit(1)
@@ -60,36 +37,44 @@
         if args.s:
             cmd.extend(["-s", args.s])
     try:
-<<<<<<< HEAD
-        subprocess.run(cmd, check=True)
-=======
         subprocess.run(cmd, cwd=str(cluster_path), check=True)
->>>>>>> 9cebef60
     except subprocess.CalledProcessError as e:
         print(f"Error running cluster script: {e}", file=sys.stderr)
         sys.exit(e.returncode)
 
 
-<<<<<<< HEAD
-def fle_eval(args, env):
-    if not env:
-        return
-    # Check if Factorio server is running on port 34197
-    probe = Path(__file__).parent / "cluster" / "docker" / "probe.sh"
-    result = subprocess.run(["sh", str(probe)])
-    if result.returncode != 0:
-        print("Server not running, starting cluster...")
-        fle_cluster(None)
-    config_path = Path(args.config)
-    if not config_path.exists():
-        print(f"Error: Config file '{args.config}' not found.", file=sys.stderr)
+def fle_eval(args):
+    try:
+        config_path = str(Path(args.config))
+        asyncio.run(run_eval(config_path))
+    except Exception as e:
+        print(f"Error: {e}", file=sys.stderr)
         sys.exit(1)
+
+
+def fle_sprites(args):
     try:
-        sys.argv = ["run_eval", "--run_config", str(config_path)]
-        asyncio.run(run_eval())
-    except KeyboardInterrupt:
-        print("\nInterrupted by user.", file=sys.stderr)
-        sys.exit(1)
+        # Download spritemaps from HuggingFace
+        print("Downloading spritemaps...")
+        success = download_sprites_from_hf(
+            output_dir=args.spritemap_dir, force=args.force, num_workers=args.workers
+        )
+
+        if not success:
+            print("Failed to download spritemaps", file=sys.stderr)
+            sys.exit(1)
+
+        # Generate individual sprites from spritemaps
+        print("\nGenerating sprites...")
+        success = generate_sprites(
+            input_dir=args.spritemap_dir, output_dir=args.sprite_dir
+        )
+
+        if not success:
+            print("Failed to generate sprites", file=sys.stderr)
+            sys.exit(1)
+
+        print("\nSprites successfully downloaded and generated!")
     except Exception as e:
         print(f"Error: {e}", file=sys.stderr)
         sys.exit(1)
@@ -104,60 +89,7 @@
 Examples:
   fle eval --config configs/gym_run_config.json
   fle cluster [start|stop|restart|help] [-n N] [-s SCENARIO]
-        """,
-    )
-    subparsers = parser.add_subparsers(dest="command")
-    parser_cluster = subparsers.add_parser(
-        "cluster", help="Setup Docker containers (run run-envs.sh)"
-    )
-    parser_cluster.add_argument(
-        "cluster_command",
-        nargs="?",
-        default=None,
-        choices=["start", "stop", "restart", "help"],
-        help="Cluster command (start/stop/restart/help)",
-    )
-    parser_cluster.add_argument(
-        "-n", type=int, default=None, help="Number of Factorio instances"
-    )
-    parser_cluster.add_argument(
-        "-s",
-        type=str,
-        default=None,
-        help="Scenario (open_world or default_lab_scenario)",
-    )
-    parser_eval = subparsers.add_parser("eval", help="Run experiment")
-    parser_eval.add_argument("--config", required=True, help="Path to run config JSON")
-    args = parser.parse_args()
-    env = True
-    if args.command:
-        env = fle_init()
-    if args.command == "cluster":
-        fle_cluster(args)
-    elif args.command == "eval":
-        fle_eval(args, env)
-    else:
-        parser.print_help()
-        sys.exit(1)
-=======
-def fle_eval(args):
-    try:
-        config_path = str(Path(args.config))
-        asyncio.run(run_eval(config_path))
-    except Exception as e:
-        print(f"Error: {e}", file=sys.stderr)
-        sys.exit(1)
-
-
-def main():
-    parser = argparse.ArgumentParser(
-        prog="fle",
-        description="Factorio Learning Environment CLI",
-        formatter_class=argparse.RawDescriptionHelpFormatter,
-        epilog="""
-Examples:
-  fle eval --config configs/gym_run_config.json
-  fle cluster [start|stop|restart|help] [-n N] [-s SCENARIO]
+  fle sprites [--force] [--workers N]
         """,
     )
     subparsers = parser.add_subparsers(dest="command")
@@ -178,6 +110,31 @@
     )
     parser_eval = subparsers.add_parser("eval", help="Run experiment")
     parser_eval.add_argument("--config", required=True, help="Path to run config JSON")
+
+    parser_sprites = subparsers.add_parser(
+        "sprites", help="Download and generate sprites"
+    )
+    parser_sprites.add_argument(
+        "--force", action="store_true", help="Force re-download even if sprites exist"
+    )
+    parser_sprites.add_argument(
+        "--workers",
+        type=int,
+        default=10,
+        help="Number of parallel download workers (default: 10)",
+    )
+    parser_sprites.add_argument(
+        "--spritemap-dir",
+        type=str,
+        default=".fle/spritemaps",
+        help="Directory to save downloaded spritemaps (default: .fle/spritemaps)",
+    )
+    parser_sprites.add_argument(
+        "--sprite-dir",
+        type=str,
+        default=".fle/sprites",
+        help="Directory to save generated sprites (default: .fle/sprites)",
+    )
     args = parser.parse_args()
     if args.command:
         fle_init()
@@ -185,10 +142,11 @@
         fle_cluster(args)
     elif args.command == "eval":
         fle_eval(args)
+    elif args.command == "sprites":
+        fle_sprites(args)
     else:
         parser.print_help()
         sys.exit(1)
->>>>>>> 9cebef60
 
 
 if __name__ == "__main__":
