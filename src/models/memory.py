import json
import os
from datetime import datetime
from typing import List, Union

from rich.console import Console

from bcolors import bcolors
from models.event import Event, EventEncoder
from models.event_type import EventType
from models.insufficient_score_exception import InsufficientScoreException
from models.role_type import RoleType
from models.slot import Slot
from utilities.controller_loader import load_schema, load_definitions

instructions = \
    """
1. You are the character in a game of Factorio.
2. Act on all of the warnings about idle parts of your factory, and aim to grow capacity.
3. Use '#' to think what you are planning step-by-step, before issuing your python command.
4. Be creative and efficient in your actions to maximize your score by building a factory that can automatically produce items.
"""
# 4. Inspect your inventory and surroundings frequently to be sure of what's happening in the game.
# 4. On the map, you are called 'player_character'.
# 2. Automate resource extraction, processing and manufacturing to increase your score.


"""
with get_entity(Prototype.SteamEngine, Position(x=0, y=0)) as engine:
    with get_entity(Prototype.Boiler, Position(x=0, y=0)) as boiler:
        connect_entities(engine, boiler, Prototype.Pipe)




"""
schema_old = \
    """
# Observe and describe the natural resources and landscape around you
inspect_resources() -> Dict[Entity, List[Dict["size", "top_left_position", "bottom_right_position"]]

# Inspect entities within a 20-meter radius around you
inspect_entities(radius:int = 20) -> List[Entity]

# Examine the items currently in your inventory
inspect_inventory() -> Dict[Entity, Int]

# Craft 1 iron chest
craft_item(entity: Entity, quantity=1) -> None

# Find the nearest entity
nearest(entity: Union[Entity, Resource]) -> PositionTuple

# Place an entity facing up, at (1, 1)
place_entity(entity: Entity, direction: Direction = UP, position: PositionTuple = (1, 1)) -> PositionTuple

# Place an entity facing down, on to the nearest buildable position
place_entity(entity: Entity, direction: Direction = DOWN, exact=False, position: PositionTuple = (0,0)) -> PositionTuple

# Pick up an entity near position
pickup_entity(entity: Entity, position: PositionTuple) -> None

# Insert an entity from your inventory into entity at target_position
insert_item(entity: Entity, target_position: PositionTuple = (0,0), quantity: int = 1) -> None

# Extract an entity from the entity at the source_position
extract_item(entity: Entity, source_position: PositionTuple = (0, 1), quantity: int = 1) -> None

# Set the recipe of the entity at position for crafting.
set_entity_recipe(position: PositionTuple, recipe: Entity) -> None

# Move to position
move_to(position: PositionTuple) -> None

# Move to position, laying an entity such as a transport belt as you go
move_to(position: PositionTuple, laying: Entity='transport-belt') -> None

# Harvest or mine the resource located at position
harvest_resource(position: PositionTuple, quantity: int = 5) -> None

# Rotate the entity at position
rotate_entity(position: PositionTuple, direction: Direction = LEFT) -> None

# Place an entity next to an existing entity, with a space in-between (0 space means adjacent)
place_entity_next_to(entity: Entity, reference_position: PositionTuple = (0,0), placement_position: Direction = LEFT, spacing: int = 1) -> PositionTuple

# Connect one entity to another using a connection_type.
connect_entities(source_position: PositionTuple = (0, 0), target_position: PositionTuple = (0, 0), connection_type: Entity = 'inserter') -> None
"""

schema2 = \
    """
# Observe and describe the natural resources and landscape around you
inspect_resources() -> dict;

# Inspect entities within a 20-meter radius around you
inspect_entities(radius=20) -> list;

# Examine the items currently in your inventory
inspect_inventory() -> dict;

# Find the nearest coal
nearest('coal')

# Move to (10, 5), laying transport belts as you go
move_to((10, 5), laying='transport-belt');

# Craft 1 iron chest
craft_item('iron-chest', quantity=1);

# Place an assembling machine facing up, at (1, 1)
entity_position = place_entity('assembling-machine-1', direction=UP, position=(1, 1));

# Place a burner drill facing down, on to the nearest buildable position
entity_position = place_entity('burner-mining-drill', direction=DOWN, exact=False, position=(0,0));

# Pick up coal near (-2, 0)
pickup_entity('coal', (-2, 0));

# Insert 1 coal from your inventory into the nearest mining drill for fuel
insert_item('coal', target_position=nearest('burner-mining-drill'), quantity=1);

# Extract 1 coal from the entity at (0, 1)
extract_item('coal', source_position=(0, 1), quantity=1);

# Set the recipe of the entity at (0, 1) to craft 'iron-chest'
set_entity_recipe((0, 1), recipe='iron-chest');

# Move to (0, -40)
move_to((0, -40));

# Move to the position of the nearest tree
move_to(nearest('tree'));

# Harvest or mine 5 of the resource located at (-2, 0)
harvest_resource((-2, 0), quantity=5);

# Rotate the entity at (0, 0)
rotate_entity((0, 0), direction=LEFT);

# Place a burner-mining-drill to the left of the existing stone furnace leaving a gap of 1 tile
entity_position = place_entity_next_to('burner-mining-drill', reference_position=stone_furnace_position, direction=LEFT, gap=1)

# Connect the burner-mining-drill's output to the stone-furnace's input using an inserter
connect_entities(source_position=(burner_drill_position[0]-2, burner_drill_position[1]), target_position=stone_furnace_position, connection_type='inserter')
"""


"""@deprecated
Example:
```
# Place a burner-mining-drill and a furnace next to its drop point
stone_position = nearest(Resource.Stone)
move_to(stone_position)
drill = place_entity(Prototype.BurnerMiningDrill, position=stone_position, direction=Direction.UP)
furnace = place_entity_next_to(Prototype.StoneFurnace, reference_position=ore, placement_position=ABOVE, gap=0)

# Check to ensure that burner-mining-drill has been placed 
inspect_entities(5) 
```
"""

# get execution path
execution_path = os.path.dirname(os.path.realpath(__file__))

folder_path = f'{execution_path}/../controllers'  # path to the 'controller' folder
schema = load_schema(folder_path)

entity_definitions = load_definitions(f'{execution_path}/../factorio_types.py')

brief = \
    f"""
You have access to the following API.

Types:
{entity_definitions}

Methods:
```
{schema}
``` 

Instructions:
{instructions}

To interact with your world, you must only use the methods from this python API with basic logical flow, variable assignment and arithmetic.

Regarding coordinates: 
- a more positive X value goes to the right. 
- a more positive Y value goes down.
<<<<<<< HEAD

"""
# Enclose your interaction with START``` and END``` tags.
=======
"""
#Enclose your interaction with START``` and END``` tags."""

>>>>>>> cd75436a

class Memory(object):

    def __init__(self,
                 size=10,
                 max_history=16,
                 score_threshold=5,
                 ignore_members=[],
                 run=None,
                 llama_file='llama_events.jsonl'):
        self._ignore_members = ignore_members
        self.history: List[Event] = []
        self.max_size = max_history
        self.brief = brief

        # Write the brief to a file called `current_brief.txt`
        with open('./current_brief.txt', 'w') as f:
            f.write(brief)

        self.size = size
        self.log_file = "../log/" + datetime.now().strftime("%H-%M-%d-%m-%Y") + ".log"
        self.trace_file = "../log/" + datetime.now().strftime("%H-%M-%d-%m-%Y") + ".trace"
        self.variables = {}
        self._score = []
        self.current_score = 0
        self.current_goal = ""
        self._llama_file = llama_file
        self._instruction_prompt = instructions
        self._score_threshold = score_threshold
        self.run = run
        self.console = Console()

    def __iter__(self, *args, **kwargs) -> List[Slot]:
        """
        Get a frame of messages to pass to GPT.
        :param args:
        :param kwargs:
        :return:
        """
        pass

    def _invert_if_tuple(self, value):
        if isinstance(value, tuple):
            return value[::-1]
        elif isinstance(value, dict):
            return {k: self._invert_if_tuple(v) for k, v in value.items()}
        elif isinstance(value, list):
            return [self._invert_if_tuple(i) for i in value]
        else:
            return value

    def observe_variables(self, instance):
        """
        Takes the Python variables defined in the instance scope and turns them into a frame to log in the history.
        :param instance: Instance maintaining a python interpreter state.
        :return:
        """
        members = [attr for attr in dir(instance) if not callable(getattr(instance, attr)) and not attr.startswith(
            "__") and attr not in self._ignore_members]

        variable_string = ""
        for member in members:
            if member.startswith("_"):
                continue
            self.variables[member] = instance.__dict__[member]
            value = self._invert_if_tuple(instance.__dict__[member])
            variable_string += f'\n{member} = {str(value)}'

        if variable_string:
            self._log_history(f"variables - {{\n{variable_string.strip()}\n}}; goal - {self.current_goal.strip()}", type=EventType.VARIABLE, unique=True)

    def observe_goal(self, goal):
        self.current_goal = goal

    def log_warnings(self, alerts):
        alert_string = "warnings - " + "\n- ".join(alerts)
        self._log_history(alert_string, type=EventType.WARNING, unique=True)

    def log_error(self, message, line=0):
        output = f"{bcolors.OKCYAN}({self.current_score}) {bcolors.FAIL}{message}"

        # If the previous command caused the error, truncate it to omit the code that wasn't run.
        last_commands = self.get_last_events(filters=[EventType.COMMAND])
        if last_commands:
            last_command = last_commands[0]
            lines = last_command.message.split("\n")
            last_command_lines = lines[:line + 1]
            rewritten_last_message = "\n".join(last_command_lines)
            last_command.message = rewritten_last_message

        try:
            self._log_to_file(output)
        except Exception as e:
            print(e)

        print(output)
        self._log_history(message, type=EventType.ERROR)

    def observe_command(self, message):
        output = f"{bcolors.OKCYAN}({self.current_score}) {bcolors.OKBLUE}{message}"
        self._log_to_trace(message)
        self._log_to_file(output)
        print(output)
        self._log_history(message, type=EventType.COMMAND)

    def log_to_llama(self, events, score=0):
        while events[-1].type != EventType.COMMAND:
            events = events[:-1]
        # Prepare the LLAMA object
        input = events[:-1]  # '\n'.join([event.message for event in events[:-1]])
        output = events[-1]
        llama_obj = {
            "instruction": self._instruction_prompt,
            "input": input,
            "output": output,
            "score": score
        }

        # Append the LLAMA object to the JSONL file
        with open(self._llama_file, 'a') as f:
            f.write(json.dumps(llama_obj, cls=EventEncoder) + '\n')

    def get_events(self):
        raise NotImplementedError()

    def observe_score(self, score):
        self._score = self._score[-self.max_size:]
        self._score.append(score)
        self.current_score = score
        self.run['run/score'].append(score)

    def _calculate_discounted_rewards(self, scores: List[int], discount_rate):
        """
        Calculate the discounted reward for each event.

        Parameters:
        - events: A list of dictionaries, where each dictionary has a "score" field.
        - discount_rate: The discount rate for future rewards.

        Returns: A list of discounted rewards for each event.
        """
        # Initialize a list to hold the discounted rewards
        discounted_rewards = [0] * len(scores)

        # Start from the last event and work backwards
        cumulative_reward = 0
        for i in reversed(range(len(scores))):
            # Update the cumulative reward with the current event's score
            cumulative_reward = scores[i] + discount_rate * cumulative_reward
            discounted_rewards[i] = cumulative_reward

        return discounted_rewards

    def _restart_if_no_progress(self):
        # Retrieving variables and warnings is an automatic process, and so shouldn't affect how we score the episode
        recent_history = self.get_last_events(filters=[EventType.COMMAND,
                                                       EventType.ERROR,
                                                       EventType.OBSERVATION], number=self._score_threshold)

        if len(recent_history) < 2:
            return

        window_score = recent_history[-1].score - recent_history[0].score
        action_score = recent_history[-1].score - recent_history[-2].score

        # Only restart if the episode has no score, and yet several steps have been taken, and the most recent event was a game response
        if window_score == 0 and \
                len(recent_history) == self._score_threshold and \
                recent_history[-1].type != EventType.COMMAND:
            print("###RESTARTING###")

            #events = self.get_events()
            all_commands = self.get_last_events(filters=[EventType.COMMAND
                                                         # EventType.ERROR,
                                                         # EventType.OBSERVATION
                                                         ])
            all_history = self.get_last_events(filters=[EventType.COMMAND,
                                                        EventType.ERROR,
                                                        EventType.OBSERVATION
                                                        ])
            diff_scores = []

            for event1, event2 in zip(all_commands[1:], all_commands):
                diff_scores.append(event1.score - event2.score)
            scores = self._calculate_discounted_rewards(diff_scores, 0.8)
            sum_score = 0

            for score, event in zip(scores, all_commands[1:]):
                event.score = score
                sum_score += score

            if sum_score > self._score_threshold:
                self.log_to_llama(all_history, score=sum_score)

            self.run['final/total'] = sum_score
            self.run['final/commands'] = len(all_commands)
            self.run['final/history'] = len(all_history)
            self.run['final/errors'] = len(self.get_last_events(filters=[EventType.ERROR]))
            self.run['final/observations'] = len(self.get_last_events(filters=[EventType.OBSERVATION]))
            self.run['final/warnings'] = len(self.get_last_events(filters=[EventType.WARNING]))
            self.run['final/variables'] = len(self.get_last_events(filters=[EventType.VARIABLE]))

            self.history = []
            raise InsufficientScoreException("Insufficient score. Resetting.")

    def log_observation(self, message):
        output = f"{bcolors.OKCYAN}({self.current_score}) {bcolors.OKGREEN}{message}"
        self._log_to_file(message)
        print(output)
        self._log_history(message, type=EventType.OBSERVATION)

    def get_messages(self, events):

        # format current_goal into the brief
        brief = self.brief + "Your Goal:\n" + self.current_goal + "\n\n"
        messages = [{"role": "system", "content": brief}]
        for event in events:
            messages += [event.to_message()]
        return messages

    def get_last_events(self, filters: Union[EventType, List[EventType]] = [], number: int = 0) -> List[Event]:
        if number == 0:
            number = len(self.history)

        if not filters:
            events = self.history[:number]
            events.reverse()
            return events

        if isinstance(filters, int):
            filters = [filters]
        matching_events = [event for event in reversed(self.history) if event.type in filters]
        if not matching_events:
            return []
        subset = matching_events[:number]
        subset.reverse()
        return subset

    def _log_to_trace(self, message):
        with open(self.trace_file, "a") as f:
            f.write(message + "\n")

    def _log_to_file(self, message):
        try:
            with open(self.log_file, "a") as f:
                f.write(message + "\n")
        except Exception as e:
            print(e)

    def _log_history(self, message, type: EventType = EventType.COMMAND, unique=False):
        if isinstance(message, dict):
            message = json.dumps(message, indent=4)

        # The commands are what the agent makes, everything else is what the system makes.
        # if type == EventType.OBSERVATION \
        #         or type == EventType.WARNING \
        #         or type == EventType.ERROR \
        #         or type == EventType.VARIABLE \
        #         or type == EventType.GOAL:
        #    role = RoleType.USER
        if type != EventType.COMMAND:
            role = RoleType.USER
        else:
            role = RoleType.ASSISTANT

        if not message:
            return

        if not unique:
            self.history.append(Event(role=role,
                                      message=message,
                                      type=type,
                                      goal=self.current_goal,
                                      score=self.current_score))
        else:
            self.history = [event for event in self.history if event.message != message]

            self.history.append(Event(role=role,
                                      message=message,
                                      type=type,
                                      goal=self.current_goal,
                                      score=self.current_score))

        self._restart_if_no_progress()
        # if self.history and self.history[-1]['role'] == role and type != "error" and type != "warning":
        #    self.history[-1]['content'] += f"\n{message}"
        # else:
        #    self.history.append({
        #        "role": role, "content": message
        #    })<|MERGE_RESOLUTION|>--- conflicted
+++ resolved
@@ -188,15 +188,9 @@
 Regarding coordinates: 
 - a more positive X value goes to the right. 
 - a more positive Y value goes down.
-<<<<<<< HEAD
-
-"""
-# Enclose your interaction with START``` and END``` tags.
-=======
 """
 #Enclose your interaction with START``` and END``` tags."""
 
->>>>>>> cd75436a
 
 class Memory(object):
 
