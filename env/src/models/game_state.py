import json
import pickle
import time
from dataclasses import dataclass, field, asdict
from enum import Enum
from typing import Dict, Optional, Any


from models.research_state import ResearchState
from models.technology_state import TechnologyState

@dataclass
class GameState:
    """Serializable Factorio game state"""
    entities: str # Serialized list of entities
    inventory: Dict[str, int]
    research: Optional[ResearchState] = field()
    timestamp: float = field(default_factory=time.time)
    namespace: bytes = field(default_factory=bytes)

    @classmethod
    def from_instance(cls, instance: 'FactorioInstance') -> 'GameState':

        """Capture current game state from Factorio instance"""
        entities = instance.namespace._save_entity_state(compress=True, encode=True)

        # Get research state
        research_state = instance.namespace._save_research_state()

        # Filter and pickle only serializable variables
        if hasattr(instance.namespace, 'persistent_vars'):
            serializable_vars = filter_serializable_vars(instance.namespace.persistent_vars)
            namespace = pickle.dumps(serializable_vars)
        else:
            namespace = bytes()

        return cls(
            entities=entities,
            inventory=instance.namespace.inspect_inventory(),
            namespace=namespace,
            research=research_state,
        )

    def __repr__(self):
        readable_namespace=pickle.loads(self.namespace)
        return f"GameState(entities={self.entities}, inventory={self.inventory}, timestamp={self.timestamp}, namespace={{{readable_namespace}}})"



    @classmethod
    def parse_raw(cls, json_str: str) -> 'GameState':
        data = json.loads(json_str)
        namespace = bytes.fromhex(data['namespace']) if 'namespace' in data else bytes()
        # Parse research state if present
        research = None
        if 'research' in data:
            research = ResearchState(
                technologies={
                    name: TechnologyState(**tech)
                    for name, tech in data['research']['technologies'].items()
                },
                current_research=data['research']['current_research'],
                research_progress=data['research']['research_progress'],
                research_queue=data['research']['research_queue']
            )

        return cls(
            entities=data['entities'],
            inventory=data['inventory'],
            timestamp=data['timestamp'] if 'timestamp' in data else time.time(),
            namespace=namespace,
            research=research
        )

    @classmethod
    def parse(cls, data) -> 'GameState':
        namespace = bytes.fromhex(data['namespace']) if 'namespace' in data else bytes()

        # Parse research state if present
        research = None
        if 'research' in data:
            research = ResearchState(
                technologies={
                    name: TechnologyState(**tech)
                    for name, tech in data['research']['technologies'].items()
                },
                current_research=data['research']['current_research'],
                research_progress=data['research']['research_progress'],
                research_queue=data['research']['research_queue']
            )

        return cls(
            entities=data['entities'],
            inventory=data['inventory'],
            timestamp=data['timestamp'] if 'timestamp' in data else time.time(),
            namespace=namespace,
            research=research
        )

    def to_raw(self) -> str:
        """Convert state to JSON string"""
        data = {
            'entities': self.entities,
            'inventory': self.inventory.__dict__ if hasattr(self.inventory, '__dict__') else self.inventory,
            'timestamp': self.timestamp,
            'namespace': self.namespace.hex() if self.namespace else ''
        }

        # Add research state if present
        if self.research:
            data['research'] = {
                'technologies': {
                    name: asdict(tech)
                    for name, tech in self.research.technologies.items()
                },
                'current_research': self.research.current_research,
                'research_progress': self.research.research_progress,
                'research_queue': self.research.research_queue
            }

        return json.dumps(data)

<<<<<<< HEAD
=======
    # def to_raw(self) -> str:
    #     """Convert state to JSON string"""
    #     return json.dumps({
    #         'entities': self.entities,
    #         'inventory': self.inventory.__dict__ if hasattr(self.inventory, '__dict__') else self.inventory,
    #         'timestamp': self.timestamp,
    #         'namespace': self.namespace.hex() if self.namespace else ''
    #     })

>>>>>>> 5445c01a
    def to_instance(self, instance: 'FactorioInstance'):
        """Restore game state to Factorio instance"""
        instance.namespace._load_entity_state(self.entities, decode=True)
        instance.set_inventory(**self.inventory)

        # Restore research state if present
        if self.research:
            instance.namespace._load_research_state(self.research)

        # Merge pickled namespace with existing persistent_vars
        if self.namespace:
            restored_vars = pickle.loads(self.namespace)
            if not hasattr(instance, 'persistent_vars') or instance.persistent_vars is None:
                instance.persistent_vars = {}
            instance.persistent_vars.update(restored_vars)

def filter_serializable_vars(vars_dict: Dict[str, Any]) -> Dict[str, Any]:
    """Filter dictionary to only include serializable items"""
    return {
        key: value for key, value in vars_dict.items()
        if is_serializable(value)
    }


def is_serializable(obj: Any) -> bool:
    """Test if an object can be serialized with pickle"""
    try:
        if obj == True or obj == False:
            return True


        # Skip type objects
        if isinstance(obj, type):
            return False

        # Skip builtin types
        if obj.__module__ == 'builtins':
            return False

        if isinstance(obj, Enum):
            return True

        if isinstance(obj, (list, dict)):
            return all(is_serializable(item) for item in obj)

        # Common built-in types that are always serializable
        if isinstance(obj, (int, float, str, bool, list, dict, tuple, set)):
            return True


        pickle.dumps(obj)
        return True
    except (pickle.PicklingError, TypeError, AttributeError) as e:
        v = obj
        return False<|MERGE_RESOLUTION|>--- conflicted
+++ resolved
@@ -120,8 +120,6 @@
 
         return json.dumps(data)
 
-<<<<<<< HEAD
-=======
     # def to_raw(self) -> str:
     #     """Convert state to JSON string"""
     #     return json.dumps({
@@ -131,7 +129,6 @@
     #         'namespace': self.namespace.hex() if self.namespace else ''
     #     })
 
->>>>>>> 5445c01a
     def to_instance(self, instance: 'FactorioInstance'):
         """Restore game state to Factorio instance"""
         instance.namespace._load_entity_state(self.entities, decode=True)
