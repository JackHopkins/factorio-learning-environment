from time import sleep
from typing import Union, Optional, List, Dict, cast

import numpy

from controllers.__action import Action
from controllers._clear_collision_boxes import ClearCollisionBoxes
from controllers._extend_collision_boxes import ExtendCollisionBoxes
from controllers._get_path import GetPath
from controllers._request_path import RequestPath
from controllers.get_entities import GetEntities
from controllers.get_entity import GetEntity
from controllers.inspect_inventory import InspectInventory
from controllers.pickup_entity import PickupEntity
from controllers.rotate_entity import RotateEntity
from factorio_entities import EntityGroup, Entity, Position, BeltGroup, PipeGroup, ElectricityGroup, TransportBelt, \
    Pipe, FluidHandler, MiningDrill, Inserter
from factorio_instance import PLAYER, Direction
from factorio_types import Prototype
from utilities.connection.path_result import PathResult
from utilities.connection.resolver import ConnectionType
from utilities.connection.resolvers.fluid_connection_resolver import FluidConnectionResolver
from utilities.connection.resolvers.power_connection_resolver import PowerConnectionResolver
from utilities.connection.resolvers.transport_connection_resolver import TransportConnectionResolver
from utilities.groupable_entities import _deduplicate_entities, agglomerate_groupable_entities


class ConnectEntities(Action):
    def __init__(self, connection, game_state):
        super().__init__(connection, game_state)
        #self.game_state = game_state
        #self.connection = connection
        self._setup_actions()
        self._setup_resolvers()

    def _setup_actions(self):
        self.request_path = RequestPath(self.connection, self.game_state)
        self.get_path = GetPath(self.connection, self.game_state)
        self.rotate_entity = RotateEntity(self.connection, self.game_state)
        self.pickup_entity = PickupEntity(self.connection, self.game_state)
        self.inspect_inventory = InspectInventory(self.connection, self.game_state)
        self.get_entities = GetEntities(self.connection, self.game_state)
        self.get_entity = GetEntity(self.connection, self.game_state)
        self._extend_collision_boxes = ExtendCollisionBoxes(self.connection, self.game_state)
        self._clear_collision_boxes = ClearCollisionBoxes(self.connection, self.game_state)

    def _setup_resolvers(self):
        self.resolvers = {
            ConnectionType.FLUID: FluidConnectionResolver(self.get_entities),
            ConnectionType.TRANSPORT: TransportConnectionResolver(),
            ConnectionType.POWER: PowerConnectionResolver()
        }

    def _get_connection_type(self, prototype: Prototype) -> ConnectionType:
        match prototype:
            case Prototype.Pipe:
                return ConnectionType.FLUID
            case Prototype.TransportBelt:
                return ConnectionType.TRANSPORT
            case Prototype.SmallElectricPole | Prototype.MediumElectricPole | Prototype.BigElectricPole:
                return ConnectionType.POWER
            case _:
                raise ValueError(f"Unsupported connection type: {prototype}")

    def __call__(self, *args, **kwargs):
        connection_type = None
        waypoints = []
        if 'connection_type' in kwargs:
            waypoints = args
            connection_type = kwargs['connection_type']


        if 'target' in kwargs and 'source' in kwargs:
            waypoints = []
            waypoints.append(kwargs['source'])
            waypoints.append(kwargs['target'])

        if not waypoints:
            for arg in args:
                if isinstance(arg, Prototype):
                    connection_type = arg
                else:
                    waypoints.append(arg)
        assert len(waypoints) > 1, "Need more than one waypoint"
        connection = waypoints[0]
        for _, target in zip(waypoints[:-1], waypoints[1:]):
            connection = self._connect_pair_of_waypoints(connection, target, connection_type=connection_type)
        return connection

    def _connect_pair_of_waypoints(self,
                                   source: Union[Position, Entity, EntityGroup],
                                   target: Union[Position, Entity, EntityGroup],
                                   connection_type: Optional[Prototype] = None) -> Union[Entity, EntityGroup]:
        """Connect two entities or positions."""

        # Resolve connection type if not provided
        if not connection_type:
            connection_type = self._infer_connection_type(source, target)

        # Resolve positions into entities if they exist
        if isinstance(source, Position):
            source = self._resolve_position_into_entity(source)
        if isinstance(target, Position):
            target = self._resolve_position_into_entity(target)

        # Get resolver for this connection type
        resolver = self.resolvers[self._get_connection_type(connection_type)]

        # Resolve source and target positions
        prioritised_list_of_position_pairs = resolver.resolve(source, target)

        last_exception = None
        for source_pos, target_pos in prioritised_list_of_position_pairs:
            # Handle the actual connection
            try:
                return self._create_connection(
                    source_pos, target_pos,
                    connection_type, False,
                    source_entity=source if isinstance(source, (Entity, EntityGroup)) else None,
                    target_entity=target if isinstance(target, (Entity, EntityGroup)) else None
                )[0]
            except Exception as e:
                last_exception = e

        raise Exception(
            f"Failed to connect {connection_type} from {source} to {target}. "
            f"{self.get_error_message(str(last_exception))}"
        )

    def _resolve_position_into_entity(self, position: Position):
        entities = self.get_entities(position=position, radius=0.5)
        if not entities:
            return position
        if isinstance(entities[0], EntityGroup):
            if isinstance(entities[0], PipeGroup):
                for pipe in entities[0].pipes:
                    if pipe.position.is_close(position, tolerance=0.707):
                        return pipe
            elif isinstance(entities[0], ElectricityGroup):
                for pole in entities[0].poles:
                    if pole.position.is_close(position, tolerance=0.707):
                        return pole
            elif isinstance(entities[0], BeltGroup):
                for belt in entities[0].belts:
                    if belt.position.is_close(position, tolerance=0.707):
                        return belt
        return entities[0]

    def _infer_connection_type(self,
                               source: Union[Position, Entity, EntityGroup],
                               target: Union[Position, Entity, EntityGroup]) -> Prototype:
        """
        Infers the appropriate connection type based on source and target entities.

        Args:
            source: Source entity, position or group
            target: Target entity, position or group

        Returns:
            The appropriate Prototype for the connection

        Raises:
            ValueError: If connection type cannot be determined or entities are incompatible
        """
        # If both are positions, we can't infer the type
        if isinstance(source, Position) and isinstance(target, Position):
            raise ValueError("Cannot infer connection type when both source and target are positions. "
                             "Please specify connection_type explicitly.")

        # Handle fluid connections
        if isinstance(source, FluidHandler) and isinstance(target, FluidHandler):
            return Prototype.Pipe

        # Handle belt connections
        is_source_belt = isinstance(source, (TransportBelt, BeltGroup))
        is_target_belt = isinstance(target, (TransportBelt, BeltGroup))
        if is_source_belt or is_target_belt:
            return Prototype.TransportBelt

        # Handle mining and insertion
        is_source_miner = isinstance(source, MiningDrill)
        is_target_inserter = isinstance(target, Inserter)
        is_source_inserter = isinstance(source, Inserter)
        if (is_source_miner and is_target_inserter) or (is_source_inserter and is_target_belt):
            return Prototype.TransportBelt

        # If we can't determine the type, we need explicit specification
        raise ValueError("Could not infer connection type. Please specify connection_type explicitly.")

    def _attempt_path_finding(self,
                              source_pos: Position,
                              target_pos: Position,
                              connection_prototype: str,
                              num_available: int,
                              pathing_radius: float = 1,
                              dry_run: bool = False,
                              allow_paths_through_own: bool = False) -> PathResult:
        """Attempt to find a path between two positions"""
        entity_sizes = [2, 1, 0.5, 0.25]  # Ordered from largest to smallest

        for size in entity_sizes:
            path_handle = self.request_path(
                finish=target_pos,
                start=source_pos,
                allow_paths_through_own_entities=allow_paths_through_own,
                radius=pathing_radius,
                entity_size=size
            )

            sleep(0.05)  # Allow pathing system time to compute

            response, _ = self.execute(
                PLAYER,
                source_pos.x,
                source_pos.y,
                target_pos.x,
                target_pos.y,
                path_handle,
                connection_prototype,
                dry_run,
                num_available
            )

            result = PathResult(response)
            if result.is_success:
                return result

        return result  # Return last failed result if all attempts fail

    def _create_connection(self,
                           source_pos: Position,
                           target_pos: Position,
                           connection_type: Prototype,
                           dry_run: bool,
                           source_entity: Optional[Entity] = None,
                           target_entity: Optional[Entity] = None) -> List[Union[Entity, EntityGroup]]:
        """Create a connection between two positions"""
        connection_prototype, metaclass = connection_type.value
        inventory = self.inspect_inventory()
        num_available = inventory.get(connection_prototype, 0)

        # Determine connection strategy based on type
        match connection_type:
            case Prototype.Pipe:
                pathing_radius = 0.5
                self._extend_collision_boxes(source_pos, target_pos)
                try:
                    result = self._attempt_path_finding(
                        source_pos, target_pos,
                        connection_prototype, num_available,
                        pathing_radius, dry_run
                    )
                finally:
                    self._clear_collision_boxes()

<<<<<<< HEAD
        if not nearest_connection_point:
            raise Exception("The required connection points are blocked. Please change the positions of entities you are trying to connect to unblock connections")
=======
            case Prototype.TransportBelt:
                pathing_radius = 0.5
                result = self._attempt_path_finding(
                    source_pos, target_pos,
                    connection_prototype, num_available,
                    pathing_radius, dry_run
                )

                if not result.is_success:
                    # Retry with modified parameters for belts
                    source_pos_adjusted = self._adjust_belt_position(source_pos, source_entity)
                    target_pos_adjusted = self._adjust_belt_position(target_pos, target_entity)
                    result = self._attempt_path_finding(
                        source_pos_adjusted, target_pos_adjusted,
                        connection_prototype, num_available,
                        2, dry_run, False
                    )
                    pass
>>>>>>> 22bcced0

            case _:  # Power poles
                pathing_radius = 4  # Larger radius for poles
                self._extend_collision_boxes(source_pos, target_pos)
                try:
                    result = self._attempt_path_finding(
                        source_pos, target_pos,
                        connection_prototype, num_available,
                        pathing_radius, dry_run, True
                    )
                finally:
                    self._clear_collision_boxes()

        if not result.is_success:
            raise Exception(
                f"Failed to connect {connection_prototype} from {source_pos} to {target_pos}. "
                f"{self.get_error_message(result.error_message.lstrip())}"
            )

        if dry_run:
            return {
                "number_of_entities_required": result.required_entities,
                "number_of_entities_available": num_available
            }

        # Process created entities
        path = []
        groupable_entities = []

        for entity_data in result.entities.values():
            if not isinstance(entity_data, dict):
                continue

            try:
                self._process_warnings(entity_data)
                entity = metaclass(prototype=connection_type, **entity_data)

                if entity.prototype in (Prototype.TransportBelt, Prototype.Pipe,
                                        Prototype.SmallElectricPole, Prototype.BigElectricPole,
                                        Prototype.MediumElectricPole):
                    groupable_entities.append(entity)
                else:
                    path.append(entity)
            except Exception as e:
                if entity_data:
                    raise Exception(
                        f"Failed to create {connection_prototype} object from response: {result.raw_response}") from e

        # Process entity groups based on connection type
        entity_groups = self._process_entity_groups(
            connection_type, groupable_entities,
            source_entity, target_entity, source_pos
        )

        return _deduplicate_entities(path) + entity_groups

    def _process_warnings(self, entity_data: Dict):
        """Process warnings in entity data"""
        if not entity_data.get('warnings'):
            entity_data['warnings'] = []
        else:
            warnings = entity_data['warnings']
            entity_data['warnings'] = list(warnings.values()) if isinstance(warnings, dict) else [warnings]

    def _process_entity_groups(self,
                               connection_type: Prototype,
                               groupable_entities: List[Entity],
                               source_entity: Optional[Entity],
                               target_entity: Optional[Entity],
                               source_pos: Position) -> List[EntityGroup]:
        """Process and create entity groups based on connection type"""
        match connection_type:
            case Prototype.ExpressTransportBelt | Prototype.FastTransportBelt | Prototype.TransportBelt:
                return self._process_belt_groups(
                    groupable_entities, source_entity,
                    target_entity, source_pos
                )

            case Prototype.Pipe:
                return self._process_pipe_groups(
                    groupable_entities, source_pos
                )

            case _:  # Power poles
                return self._process_power_groups(
                    groupable_entities, source_pos
                )

    def _process_belt_groups(self,
                             groupable_entities: List[Entity],
                             source_entity: Optional[Entity],
                             target_entity: Optional[Entity],
                             source_pos: Position) -> List[BeltGroup]:
        """Process transport belt groups"""
        if isinstance(source_entity, BeltGroup):
            entity_groups = agglomerate_groupable_entities(groupable_entities)
        elif isinstance(target_entity, BeltGroup):
            entity_groups = agglomerate_groupable_entities(groupable_entities + target_entity.belts)
        else:
            entity_groups = agglomerate_groupable_entities(groupable_entities)

        # Deduplicate belts in groups
        for group in entity_groups:
            if hasattr(group,'belts'):
                group.belts = _deduplicate_entities(group.belts)

        # Handle belt rotation for group connections
        if isinstance(source_entity, BeltGroup) and entity_groups: #isinstance(target_entity, BeltGroup):
            self.rotate_end_belt_to_face(source_entity, entity_groups[0])
            #self.rotate_final_belt_when_connecting_groups(source_entity, entity_groups[0])

        if isinstance(target_entity, BeltGroup) and entity_groups:
            self.rotate_end_belt_to_face(entity_groups[0], target_entity)
            #self.rotate_final_belt_when_connecting_groups(entity_groups[0], source_entity)

        # Get final groups and filter to relevant one
        entity_groups = self.get_entities(
            {Prototype.TransportBelt, Prototype.ExpressTransportBelt, Prototype.FastTransportBelt},
            source_pos
        )

<<<<<<< HEAD
        if not connection_type:
            if isinstance(source, Position) and isinstance(target, Position):
                raise Exception("Please specify the type of connection you want to make (e.g Prototype.Pipe)")
            if isinstance(source, FluidHandler) and isinstance(target, FluidHandler):
                connection_type = Prototype.Pipe
            else:
                raise Exception("Please specify the type of connection you want to make (e.g Prototype.TransportBelt)")

        try:
            connection_prototype, metaclass = connection_type.value
            source_entity = None
            target_entity = None
            pathing_radius = 0

            # get the inventory
            inventory = self.inspect_inventory()
            # get the number of the connection_prototype in the inventory
            number_of_connection_prototype = inventory.get(connection_prototype, 0)

            # if isinstance(source, Entity):
            #     source = self.get_entity(prototype_by_name[source._get_prototype()], source.position)
            # if isinstance(target, Entity):
            #     target = self.get_entity(prototype_by_name[target._get_prototype()], target.position)

            if isinstance(source, BeltGroup):
                source_entity = source
                source_position = Position(x=source_entity.outputs[0].position.x, y=source_entity.outputs[0].position.y)
            elif isinstance(source, Entity) or isinstance(source, EntityGroup):
                source_entity = source
                source_position = Position(x=source_entity.position.x, y=source_entity.position.y)
            elif isinstance(source, Position):
                source_position = source
            else:
                raise TypeError("Source must be either an Entity, Position or EntityGroup")

            if isinstance(target, Entity) or isinstance(target, EntityGroup):
                target_entity = target
                target_position = Position(x=target_entity.position.x, y=target_entity.position.y)
            elif isinstance(target, Position):
                target_position = target
            else:
                raise TypeError("Target must be either an Entity or Position.")

            if source_entity:
                x_sign = numpy.sign(source_entity.position.x - target_position.x)
                y_sign = numpy.sign(source_entity.position.y - target_position.y)
            else:
                x_sign = numpy.sign(source_position.x - target_position.x)
                y_sign = numpy.sign(source_position.y - target_position.y)

            if isinstance(source_entity, BeltGroup):
                source_position = source_entity.outputs[0].position # TODO This should be the nearest output to the source position
            elif source_entity and isinstance(source, Entity) and (connection_type.name == Prototype.Pipe.name or connection_type.name == Prototype.TransportBelt.name):
                if isinstance(source_entity, PumpJack) and connection_type.name == Prototype.Pipe.name:
                    source_position = source_entity.connection_points[0]
                    pass
                elif isinstance(source_entity, FluidHandler) and connection_type.name == Prototype.Pipe.name:
                    if isinstance(source_entity, OffshorePump):
                        source_position = Position(x=source_entity.connection_points[0].x,
                                                   y=source_entity.connection_points[0].y)
                    elif isinstance(source_entity, Boiler):
                        if target_entity and isinstance(target_entity, Generator):
                            #source_position = self._round_position(source_entity.steam_output_point)
                            x_diff_source_position_target_position = source_entity.position.x - source_entity.steam_output_point.x
                            y_diff_source_position_target_position = source_entity.position.y - source_entity.steam_output_point.y
                            BOILER_WIDTH = 3
                            OFFSET = 0
                            # check if steam_output_point is on the top, bottom, left or right of the boiler, if so, add a 0.5 offset to the position in the direction of the generator
                            if x_diff_source_position_target_position == 0:
                                if y_diff_source_position_target_position < 0:
                                    source_position = Position(x=source_entity.position.x, y=source_entity.position.y + BOILER_WIDTH/2 + OFFSET)
                                else:
                                    source_position = Position(x=source_entity.position.x, y=source_entity.position.y - BOILER_WIDTH/2 - OFFSET)
                            elif y_diff_source_position_target_position == 0:
                                if x_diff_source_position_target_position < 0:
                                    source_position = Position(x=source_entity.position.x + BOILER_WIDTH/2 + OFFSET, y=source_entity.position.y)
                                else:
                                    source_position = Position(x=source_entity.position.x - BOILER_WIDTH/2 - OFFSET, y=source_entity.position.y)

                        elif target_entity and isinstance(target_entity, (Boiler, OffshorePump)):
                            source_position = self._get_nearest_connection_point(source_entity,
                                                                                 source_position,
                                                                                 existing_connection_entity=target_entity)

                    else:
                        source_position = self._get_nearest_connection_point(source_entity,
                                                                             target_position,
                                                                             existing_connection_entity=target_entity)

                elif isinstance(source_entity, Inserter):
                    source_position = source_entity.drop_position
                elif isinstance(source_entity, MiningDrill):
                    source_position = source_entity.drop_position
                elif isinstance(source_entity, TransportBelt):
                    source_position = source_entity.position
                else:
                    source_position = Position(x=source_entity.position.x-x_sign*source_entity.tile_dimensions.tile_width/2,
                                               y=source_entity.position.y-y_sign*source_entity.tile_dimensions.tile_height/2)
            elif connection_type.name == Prototype.TransportBelt.name:
                # If we are connecting a position with a transport belt, we need to add 0.5 to the position to prevent
                # Weird behaviour from the pathfinding
                source_position = Position(x=math.floor(source_position.x)+0.5, y=math.floor(source_position.y)+0.5)
                pass




            if isinstance(target_entity, BeltGroup):
                belt = target_entity
                belt_input_positions = [belt.position for belt in belt.inputs]
                # get the nearest belt to the source entity
                min_belt_position = min(belt_input_positions, key=lambda x: source_position.distance(x))
                #if min_belt_position.distance(source_position) < 0.5:
                #    return [target]
                # get the belt with the target_position
                #target_belt = [belt for belt in belts if belt.position == min_belt_position][0]
                #target_position = target_belt.input_position

                #target_position = target_entity.inputs[0]
                target_position = min_belt_position
            elif isinstance(target, Entity) and (connection_type.name == Prototype.Pipe.name or connection_type.name == Prototype.TransportBelt.name):
                if isinstance(target_entity, FluidHandler) and connection_type.name == Prototype.Pipe.name:
                    if isinstance(target_entity, Boiler):
                        if isinstance(source_entity, OffshorePump) or isinstance(source_entity, Boiler):
                            target_position = self._get_nearest_connection_point(target_entity,
                                                                                 source_position,
                                                                                 existing_connection_entity=source_entity)
                        else:
                            target_position = target_entity.steam_output_point
                    elif isinstance(target_entity, Boiler) and isinstance(source_entity, Generator):
                        target_position = target_entity.steam_output_point
                        pass
                    else:
                        target_position = self._get_nearest_connection_point(target_entity,
                                                                             source_position,
                                                                             existing_connection_entity=source_entity)
                        #target_position = Position(x=target_position.x+0.5, y=target_position.y+0.5)
                        target_position = Position(x=target_position.x, y=target_position.y)

                elif isinstance(target_entity, Inserter):
                    target_position = target_entity.pickup_position
                elif isinstance(target_entity, MiningDrill):
                    target_position = target_entity.drop_position
                elif isinstance(target_entity, TransportBelt):
                    #target_position = target_entity.position
                    x_sign = numpy.sign(math.floor(source_position.x) - math.floor(target_position.x))
                    y_sign = numpy.sign(math.floor(source_position.y) - math.floor(target_position.y))

                    target_position = Position(
                        x=(target_entity.position.x) + (x_sign * target_entity.tile_dimensions.tile_width),
                        y=(target_entity.position.y) + (y_sign * target_entity.tile_dimensions.tile_height))
                else:
                    target_position = Position(x=target_entity.position.x + x_sign*target_entity.tile_dimensions.tile_width/2,
                                               y=target_entity.position.y + y_sign*target_entity.tile_dimensions.tile_height/2)
            elif connection_type.name == Prototype.TransportBelt.name:
                # If we are connecting a position with a transport belt, we need to add 0.5 to the position to prevent
                # Weird behaviour from the pathfinding
                x_offset, y_offset = 0.5, 0.5

                #x_offset, y_offset = 0.25, 0.25
                target_position = Position(x=math.floor(target_position.x) + x_offset, y=math.floor(target_position.y) + y_offset)
                pass

            if isinstance(source_entity, PipeGroup) and isinstance(target_entity, PipeGroup):
                # If the source_entity and the target_entity is the same object, ensure there are only 2 input_positions
                # And set them.
                if source_entity.pipes[0].position == target_entity.pipes[0].position:
                    if len(source_entity.input) == 2:
                        source_position = source_entity.inputs[0].position
                        target_position = target_entity.inputs[1].position
                    else:
                        raise Exception("PipeGroup must have only 2 input_position if connecting to itself.")
                else:
                    # check each output_position from the source_entity, and each input_position from the target_entity
                    # determine which pair is the closest, and connect them
                    shortest_distance = 1000000
                    for source_output in source_entity.outputs:
                        source_output_position = source_output.output_position
                        for target_input in target_entity.inputs:
                            target_input_position = target_input.input_position
                            distance = abs(source_output_position.x - target_input_position.x) + abs(source_output_position.y - target_input_position.y)
                            if distance < shortest_distance:
                                shortest_distance = distance
                                source_position = source_output_position
                                target_position = target_input_position


            # Move the source and target positions to the center of the tile
            target_position = Position(x=round(target_position.x*2)/2, y=round(target_position.y*2)/2)
            source_position = Position(x=round(source_position.x*2)/2, y=round(source_position.y*2)/2)
            if connection_type == Prototype.Pipe or connection_type == Prototype.TransportBelt:

                # If we are dealing with pipes, insulate all pre-existing pipes with a wider bounding box
                # This will prevent accidentally merging adjacent pipes.
                if connection_type == Prototype.Pipe:
                    self._extend_collision_boxes(source_position, target_position)
=======
        for group in entity_groups:
            if source_pos in [entity.position for entity in group.belts]:
                return cast(List[BeltGroup], [group])
>>>>>>> 22bcced0

        return cast(List[BeltGroup], entity_groups)

    def _update_belt_group(self, new_belt: BeltGroup, source_belt: TransportBelt, target_belt: TransportBelt):
        new_belt.outputs[0] = source_belt
        for belt in new_belt.belts:
            if belt.position == source_belt.position:
                belt.input_position = source_belt.input_position
                belt.output_position = source_belt.output_position
                belt.direction = source_belt.direction
                belt.is_source = source_belt.is_source
                belt.is_terminus = source_belt.is_terminus

                if not belt.is_terminus and belt in new_belt.outputs:
                    new_belt.outputs.remove(belt)
                if not belt.is_source and belt in new_belt.inputs:
                    new_belt.inputs.remove(belt)

            if belt.position == target_belt.position:
                belt.is_source = target_belt.is_source
                belt.is_terminus = target_belt.is_terminus

                if not belt.is_terminus and belt in new_belt.outputs:
                    new_belt.outputs.remove(belt)
                if not belt.is_source and belt in new_belt.inputs:
                    new_belt.inputs.remove(belt)

    def rotate_end_belt_to_face(self, source_belt_group: BeltGroup, target: BeltGroup) -> BeltGroup:
        if not source_belt_group.outputs:
            return source_belt_group

        source_belt = source_belt_group.outputs[0]
        target_belt = target.inputs[0]
        source_pos = source_belt.position
        target_pos = target_belt.position

        if not source_pos.is_close(target_pos, 1.001): # epsilon for
            return source_belt_group

        # Calculate relative position
        relative_pos = (
            numpy.sign(source_pos.x - target_pos.x),
            numpy.sign(source_pos.y - target_pos.y)
        )


        # Don't rotate if belt is already facing correct direction
        match relative_pos:
            case(1, 1):
                pass  #raise Exception("Cannot rotate non adjacent belts to face one another")

            case (-1, -1):
                pass #raise Exception("Cannot rotate non adjacent belts to face one another")

            case (1, _) if source_belt.direction.value not in (Direction.LEFT.value, Direction.RIGHT.value):
                # Source is to right of target - point left
                source_belt = self.rotate_entity(source_belt, Direction.LEFT)

            case (-1, _) if source_belt.direction.value not in (Direction.LEFT.value, Direction.RIGHT.value):
                # Source is to left of target - point right
                source_belt = self.rotate_entity(source_belt, Direction.RIGHT)

            case (_, 1) if source_belt.direction.value not in (Direction.UP.value, Direction.DOWN.value):
                # Source is below target - point up
                source_belt = self.rotate_entity(source_belt, Direction.UP)

            case (_, -1) if source_belt.direction.value not in (Direction.UP.value, Direction.DOWN.value):
                # Source is above target - point down
                source_belt = self.rotate_entity(source_belt, Direction.DOWN)

        # Update the belt group connections
        target_belt = self.get_entity(target_belt.prototype, target_belt.position)
        self._update_belt_group(source_belt_group, source_belt, target_belt)

        return source_belt


    # def rotate_final_belt_when_connecting_groups(self, new_belt: BeltGroup, target: BeltGroup) -> BeltGroup:
    #     if not new_belt.outputs:
    #         return new_belt
    #     source_belt = new_belt.outputs[0]
    #     target_belt = target.inputs[0]
    #     source_belt_position = new_belt.outputs[0].position
    #     target_belt_position = target.inputs[0].input_position
    #     if source_belt_position.x > target_belt_position.x and not source_belt.direction.value == Direction.LEFT.value: # We only want to curve the belt, not invert it
    #         # It is necessary to use the direction enums from the game state
    #         source_belt = self.rotate_entity(source_belt, Direction.RIGHT)
    #     elif source_belt_position.x < target_belt_position.x and not source_belt.direction.value == Direction.RIGHT.value:
    #         source_belt = self.rotate_entity(source_belt, Direction.LEFT)
    #     elif source_belt_position.y > target_belt_position.y and not source_belt.direction.value == Direction.UP.value:
    #         source_belt = self.rotate_entity(source_belt, Direction.DOWN)
    #     elif source_belt_position.y < target_belt_position.y and not source_belt.direction.value == Direction.DOWN.value:
    #         source_belt = self.rotate_entity(source_belt, Direction.UP)
    #
    #     # Check to see if this is still a source / terminus
    #     target_belt = self.get_entity(target_belt.prototype, target_belt.position)
    #     self._update_belt_group(new_belt, source_belt, target_belt)  # Update the belt group with the new direction of the source belt.)
    #
    #     return new_belt

    def _process_pipe_groups(self,
                             groupable_entities: List[Entity],
                             source_pos: Position) -> List[PipeGroup]:
        """Process pipe groups"""
        entity_groups = self.get_entities({Prototype.Pipe}, source_pos)

        for group in entity_groups:
            group.pipes = _deduplicate_entities(group.pipes)
            if source_pos in [entity.position for entity in group.pipes]:
                return [group]

        return entity_groups

    def _attempt_to_get_entity(self,
                               position: Position,
                               get_connectors: bool = False) -> Union[Position, Entity, EntityGroup]:
        """
        Attempts to find an entity at the given position.

        Args:
            position: The position to check
            get_connectors: If True, returns connector entities (belts, pipes) instead of treating them as positions

        Returns:
            - The original position if no entity is found
            - The position if a connector entity is found and get_connectors is False
            - The entity or entity group if found and either get_connectors is True or it's not a connector
        """
        entities = self.get_entities(position=position, radius=0.1)

        if not entities:
            return position

        entity = entities[0]

        # If we found a connector entity (belt/pipe) and don't want connectors,
        # just return the position
        if not get_connectors and isinstance(entity, (BeltGroup, TransportBelt, PipeGroup, Pipe)):
            return position

        return entity

    def _process_power_groups(self,
                              groupable_entities: List[Entity],
                              source_pos: Position) -> List[ElectricityGroup]:
        """Process power pole groups"""
        return cast(List[ElectricityGroup], self.get_entities(
            {Prototype.SmallElectricPole, Prototype.BigElectricPole, Prototype.MediumElectricPole},
            source_pos
        ))

    def _adjust_belt_position(self,
                              pos: Position,
                              entity: Optional[Entity]) -> Position:
        """Adjust belt position for better path finding"""
        if not entity or isinstance(entity, Position):
            entity = self._attempt_to_get_entity(pos, get_connectors=True)
            if entity and isinstance(entity, BeltGroup):
                return entity.outputs[0].output_position
        return pos<|MERGE_RESOLUTION|>--- conflicted
+++ resolved
@@ -253,10 +253,6 @@
                 finally:
                     self._clear_collision_boxes()
 
-<<<<<<< HEAD
-        if not nearest_connection_point:
-            raise Exception("The required connection points are blocked. Please change the positions of entities you are trying to connect to unblock connections")
-=======
             case Prototype.TransportBelt:
                 pathing_radius = 0.5
                 result = self._attempt_path_finding(
@@ -275,7 +271,6 @@
                         2, dry_run, False
                     )
                     pass
->>>>>>> 22bcced0
 
             case _:  # Power poles
                 pathing_radius = 4  # Larger radius for poles
@@ -397,208 +392,9 @@
             source_pos
         )
 
-<<<<<<< HEAD
-        if not connection_type:
-            if isinstance(source, Position) and isinstance(target, Position):
-                raise Exception("Please specify the type of connection you want to make (e.g Prototype.Pipe)")
-            if isinstance(source, FluidHandler) and isinstance(target, FluidHandler):
-                connection_type = Prototype.Pipe
-            else:
-                raise Exception("Please specify the type of connection you want to make (e.g Prototype.TransportBelt)")
-
-        try:
-            connection_prototype, metaclass = connection_type.value
-            source_entity = None
-            target_entity = None
-            pathing_radius = 0
-
-            # get the inventory
-            inventory = self.inspect_inventory()
-            # get the number of the connection_prototype in the inventory
-            number_of_connection_prototype = inventory.get(connection_prototype, 0)
-
-            # if isinstance(source, Entity):
-            #     source = self.get_entity(prototype_by_name[source._get_prototype()], source.position)
-            # if isinstance(target, Entity):
-            #     target = self.get_entity(prototype_by_name[target._get_prototype()], target.position)
-
-            if isinstance(source, BeltGroup):
-                source_entity = source
-                source_position = Position(x=source_entity.outputs[0].position.x, y=source_entity.outputs[0].position.y)
-            elif isinstance(source, Entity) or isinstance(source, EntityGroup):
-                source_entity = source
-                source_position = Position(x=source_entity.position.x, y=source_entity.position.y)
-            elif isinstance(source, Position):
-                source_position = source
-            else:
-                raise TypeError("Source must be either an Entity, Position or EntityGroup")
-
-            if isinstance(target, Entity) or isinstance(target, EntityGroup):
-                target_entity = target
-                target_position = Position(x=target_entity.position.x, y=target_entity.position.y)
-            elif isinstance(target, Position):
-                target_position = target
-            else:
-                raise TypeError("Target must be either an Entity or Position.")
-
-            if source_entity:
-                x_sign = numpy.sign(source_entity.position.x - target_position.x)
-                y_sign = numpy.sign(source_entity.position.y - target_position.y)
-            else:
-                x_sign = numpy.sign(source_position.x - target_position.x)
-                y_sign = numpy.sign(source_position.y - target_position.y)
-
-            if isinstance(source_entity, BeltGroup):
-                source_position = source_entity.outputs[0].position # TODO This should be the nearest output to the source position
-            elif source_entity and isinstance(source, Entity) and (connection_type.name == Prototype.Pipe.name or connection_type.name == Prototype.TransportBelt.name):
-                if isinstance(source_entity, PumpJack) and connection_type.name == Prototype.Pipe.name:
-                    source_position = source_entity.connection_points[0]
-                    pass
-                elif isinstance(source_entity, FluidHandler) and connection_type.name == Prototype.Pipe.name:
-                    if isinstance(source_entity, OffshorePump):
-                        source_position = Position(x=source_entity.connection_points[0].x,
-                                                   y=source_entity.connection_points[0].y)
-                    elif isinstance(source_entity, Boiler):
-                        if target_entity and isinstance(target_entity, Generator):
-                            #source_position = self._round_position(source_entity.steam_output_point)
-                            x_diff_source_position_target_position = source_entity.position.x - source_entity.steam_output_point.x
-                            y_diff_source_position_target_position = source_entity.position.y - source_entity.steam_output_point.y
-                            BOILER_WIDTH = 3
-                            OFFSET = 0
-                            # check if steam_output_point is on the top, bottom, left or right of the boiler, if so, add a 0.5 offset to the position in the direction of the generator
-                            if x_diff_source_position_target_position == 0:
-                                if y_diff_source_position_target_position < 0:
-                                    source_position = Position(x=source_entity.position.x, y=source_entity.position.y + BOILER_WIDTH/2 + OFFSET)
-                                else:
-                                    source_position = Position(x=source_entity.position.x, y=source_entity.position.y - BOILER_WIDTH/2 - OFFSET)
-                            elif y_diff_source_position_target_position == 0:
-                                if x_diff_source_position_target_position < 0:
-                                    source_position = Position(x=source_entity.position.x + BOILER_WIDTH/2 + OFFSET, y=source_entity.position.y)
-                                else:
-                                    source_position = Position(x=source_entity.position.x - BOILER_WIDTH/2 - OFFSET, y=source_entity.position.y)
-
-                        elif target_entity and isinstance(target_entity, (Boiler, OffshorePump)):
-                            source_position = self._get_nearest_connection_point(source_entity,
-                                                                                 source_position,
-                                                                                 existing_connection_entity=target_entity)
-
-                    else:
-                        source_position = self._get_nearest_connection_point(source_entity,
-                                                                             target_position,
-                                                                             existing_connection_entity=target_entity)
-
-                elif isinstance(source_entity, Inserter):
-                    source_position = source_entity.drop_position
-                elif isinstance(source_entity, MiningDrill):
-                    source_position = source_entity.drop_position
-                elif isinstance(source_entity, TransportBelt):
-                    source_position = source_entity.position
-                else:
-                    source_position = Position(x=source_entity.position.x-x_sign*source_entity.tile_dimensions.tile_width/2,
-                                               y=source_entity.position.y-y_sign*source_entity.tile_dimensions.tile_height/2)
-            elif connection_type.name == Prototype.TransportBelt.name:
-                # If we are connecting a position with a transport belt, we need to add 0.5 to the position to prevent
-                # Weird behaviour from the pathfinding
-                source_position = Position(x=math.floor(source_position.x)+0.5, y=math.floor(source_position.y)+0.5)
-                pass
-
-
-
-
-            if isinstance(target_entity, BeltGroup):
-                belt = target_entity
-                belt_input_positions = [belt.position for belt in belt.inputs]
-                # get the nearest belt to the source entity
-                min_belt_position = min(belt_input_positions, key=lambda x: source_position.distance(x))
-                #if min_belt_position.distance(source_position) < 0.5:
-                #    return [target]
-                # get the belt with the target_position
-                #target_belt = [belt for belt in belts if belt.position == min_belt_position][0]
-                #target_position = target_belt.input_position
-
-                #target_position = target_entity.inputs[0]
-                target_position = min_belt_position
-            elif isinstance(target, Entity) and (connection_type.name == Prototype.Pipe.name or connection_type.name == Prototype.TransportBelt.name):
-                if isinstance(target_entity, FluidHandler) and connection_type.name == Prototype.Pipe.name:
-                    if isinstance(target_entity, Boiler):
-                        if isinstance(source_entity, OffshorePump) or isinstance(source_entity, Boiler):
-                            target_position = self._get_nearest_connection_point(target_entity,
-                                                                                 source_position,
-                                                                                 existing_connection_entity=source_entity)
-                        else:
-                            target_position = target_entity.steam_output_point
-                    elif isinstance(target_entity, Boiler) and isinstance(source_entity, Generator):
-                        target_position = target_entity.steam_output_point
-                        pass
-                    else:
-                        target_position = self._get_nearest_connection_point(target_entity,
-                                                                             source_position,
-                                                                             existing_connection_entity=source_entity)
-                        #target_position = Position(x=target_position.x+0.5, y=target_position.y+0.5)
-                        target_position = Position(x=target_position.x, y=target_position.y)
-
-                elif isinstance(target_entity, Inserter):
-                    target_position = target_entity.pickup_position
-                elif isinstance(target_entity, MiningDrill):
-                    target_position = target_entity.drop_position
-                elif isinstance(target_entity, TransportBelt):
-                    #target_position = target_entity.position
-                    x_sign = numpy.sign(math.floor(source_position.x) - math.floor(target_position.x))
-                    y_sign = numpy.sign(math.floor(source_position.y) - math.floor(target_position.y))
-
-                    target_position = Position(
-                        x=(target_entity.position.x) + (x_sign * target_entity.tile_dimensions.tile_width),
-                        y=(target_entity.position.y) + (y_sign * target_entity.tile_dimensions.tile_height))
-                else:
-                    target_position = Position(x=target_entity.position.x + x_sign*target_entity.tile_dimensions.tile_width/2,
-                                               y=target_entity.position.y + y_sign*target_entity.tile_dimensions.tile_height/2)
-            elif connection_type.name == Prototype.TransportBelt.name:
-                # If we are connecting a position with a transport belt, we need to add 0.5 to the position to prevent
-                # Weird behaviour from the pathfinding
-                x_offset, y_offset = 0.5, 0.5
-
-                #x_offset, y_offset = 0.25, 0.25
-                target_position = Position(x=math.floor(target_position.x) + x_offset, y=math.floor(target_position.y) + y_offset)
-                pass
-
-            if isinstance(source_entity, PipeGroup) and isinstance(target_entity, PipeGroup):
-                # If the source_entity and the target_entity is the same object, ensure there are only 2 input_positions
-                # And set them.
-                if source_entity.pipes[0].position == target_entity.pipes[0].position:
-                    if len(source_entity.input) == 2:
-                        source_position = source_entity.inputs[0].position
-                        target_position = target_entity.inputs[1].position
-                    else:
-                        raise Exception("PipeGroup must have only 2 input_position if connecting to itself.")
-                else:
-                    # check each output_position from the source_entity, and each input_position from the target_entity
-                    # determine which pair is the closest, and connect them
-                    shortest_distance = 1000000
-                    for source_output in source_entity.outputs:
-                        source_output_position = source_output.output_position
-                        for target_input in target_entity.inputs:
-                            target_input_position = target_input.input_position
-                            distance = abs(source_output_position.x - target_input_position.x) + abs(source_output_position.y - target_input_position.y)
-                            if distance < shortest_distance:
-                                shortest_distance = distance
-                                source_position = source_output_position
-                                target_position = target_input_position
-
-
-            # Move the source and target positions to the center of the tile
-            target_position = Position(x=round(target_position.x*2)/2, y=round(target_position.y*2)/2)
-            source_position = Position(x=round(source_position.x*2)/2, y=round(source_position.y*2)/2)
-            if connection_type == Prototype.Pipe or connection_type == Prototype.TransportBelt:
-
-                # If we are dealing with pipes, insulate all pre-existing pipes with a wider bounding box
-                # This will prevent accidentally merging adjacent pipes.
-                if connection_type == Prototype.Pipe:
-                    self._extend_collision_boxes(source_position, target_position)
-=======
         for group in entity_groups:
             if source_pos in [entity.position for entity in group.belts]:
                 return cast(List[BeltGroup], [group])
->>>>>>> 22bcced0
 
         return cast(List[BeltGroup], entity_groups)
 
