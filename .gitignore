--- conflicted
+++ resolved
@@ -25,7 +25,10 @@
 *.mp4
 *.jsonl
 *.db
-<<<<<<< HEAD
+CLAUDE.md
+
+# API
+api_keys.json
 /log/
 
 .fle/
@@ -51,13 +54,4 @@
 /data/logs/
 /data/logs/
 /.factorio_mcp_repo/
-/.claude-code/
-=======
-CLAUDE.md
-
-# API
-api_keys.json
-
-# fle
-.fle/
->>>>>>> 4edf7fb2
+/.claude-code/