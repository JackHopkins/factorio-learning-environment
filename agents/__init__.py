--- conflicted
+++ resolved
@@ -1,11 +1,8 @@
 import ast
 import enum
 from typing import Dict, Any
-<<<<<<< HEAD
-=======
 from pydantic import BaseModel
 from models.achievements import ProductionFlows
->>>>>>> 2761ce05
 
 
 class Python(str):
@@ -30,8 +27,6 @@
 
         return v
 
-<<<<<<< HEAD
-=======
 
 class PolicyMeta(BaseModel):
     output_tokens: int
@@ -54,7 +49,6 @@
     ticks: int
 
 
->>>>>>> 2761ce05
 class CompletionReason(enum.Enum):
     TIMEOUT = "timeout",
     SUCCESS = "success",
