from typing import Dict, Optional, Union, List, Tuple

from fle.commons.models.rendered_image import RenderedImage
from fle.env import Position, Layer
from fle.env.tools import Tool
from fle.env.tools.admin.render.constants import DEFAULT_SCALING
from fle.env.tools.admin.render.decoder import Decoder
from fle.env.tools.admin.render.image_resolver import ImageResolver
from fle.env.tools.admin.render.profiler import profile_method
from fle.env.tools.admin.render.renderer import Renderer
from fle.env.tools.agent.get_entities.client import GetEntities


class Render(Tool):
    def __init__(self, *args):
        super().__init__(*args)
        self.image_resolver = ImageResolver(".fle/sprites")
        self.decoder = Decoder()
        self.get_entities = GetEntities(*args)

    @profile_method(include_args=True)
    def _get_map_entities(self, include_status, radius, compression_level):
        # Execute the Lua function with compression level
        try:
            result, _ = self.execute(
                self.player_index, include_status, radius, compression_level
            )

            # Decode the optimized format if necessary
            decoded_result = self._decode_optimized_format(result)

            return decoded_result
        except Exception:
            result, _ = self.execute(
                self.player_index, include_status, radius, compression_level
            )
            pass

    @profile_method(include_args=True)
    def __call__(
        self,
        include_status: bool = False,
        radius: int = 64,
        position: Optional[Position] = None,
        layers: Layer = Layer.ALL,
        compression_level: str = "binary",
        blueprint: Union[str, List[Dict]] = None,
        return_renderer=False,
        max_render_radius: Optional[float] = None,
    ) -> Union[RenderedImage, Tuple[RenderedImage, Renderer]]:
        """
        Returns information about all entities, tiles, and resources within the specified radius of the player.

        Args:
            include_status: Whether to include status information for entities (optional)
            radius: Search radius around the player (default: 50)
            position: Center position for the search (optional, defaults to player position)
            layers: Which layers to include in the render
            compression_level: Compression level to use ('none', 'standard', 'binary', 'maximum')
                - 'none': No compression, raw data
                - 'standard': Run-length encoding for water, patch-based for resources (default)
                - 'binary': Binary encoding with base64 transport
                - 'maximum': Same as binary, reserved for future improvements
            blueprint: Either a Base64 encoded blueprint, or a decoded blueprint
            return_renderer: Whether to return the renderer, which contains the entities that were rendered

        Returns:
            RenderedImage containing the visual representation of the area
        """
        assert isinstance(include_status, bool), "Include status must be boolean"
        assert isinstance(radius, (int, float)), "Radius must be a number"

<<<<<<< HEAD
        # Apply minimum and maximum bounds to prevent issues with very small or very large zoom values
        MIN_TILES = 2  # Prevent zooming in too much (minimum tiles to show)
        MAX_ZOOM_TILES = 100  # Prevent zooming out too much (maximum tiles to show)

        # Cap the maximum resolution/dimensions of the final image
        MAX_IMAGE_RESOLUTION = 4000  # Maximum pixels in either dimension
        MAX_TOTAL_TILES = (
            8000  # Maximum total tiles (width * height) to prevent memory issues
        )

        # Apply style if provided
        custom_style = {}
        if style:
            custom_style.update(style)

        # Create new renderer with the custom style if any
        if custom_style:
            self.renderer = Renderer(custom_style)

        # Apply zoom by adjusting max_tiles (number of tiles displayed)
        if zoom != 1.0:
            # Adjust the number of tiles displayed based on zoom
            # Zoom in (> 1.0) = fewer tiles displayed (divide by zoom)
            # Zoom out (< 1.0) = more tiles displayed (divide by zoom)
            max_tiles = int(MAX_TILES / zoom)
            radius = max_tiles  # Update radius as well to keep consistent

            # Apply bounds to ensure reasonable limits
            max_tiles = max(MIN_TILES, min(max_tiles, MAX_ZOOM_TILES))
            radius = max_tiles  # Match radius to max_tiles

        # Cap max_tiles to ensure the total image size doesn't exceed maximum resolution
        # Calculate estimated pixels per tile including margins
        estimated_pixels_per_tile = self.renderer.config.style["cell_size"]

        # Calculate maximum tiles in each dimension based on MAX_IMAGE_RESOLUTION
        max_tiles_per_dimension = MAX_IMAGE_RESOLUTION // estimated_pixels_per_tile

        # Ensure max_tiles doesn't exceed the resolution limit
        max_tiles = min(max_tiles, max_tiles_per_dimension)
        radius = min(radius, max_tiles_per_dimension)

        # Ensure total tiles (width * height) doesn't exceed MAX_TOTAL_TILES
        # A square of max_tiles*2 x max_tiles*2 would have 4*max_tiles^2 total tiles
        # We want this to be <= MAX_TOTAL_TILES
        max_tiles_from_total = int(math.sqrt(MAX_TOTAL_TILES / 4))
        max_tiles = min(max_tiles, max_tiles_from_total)
        radius = min(radius, max_tiles_from_total)

        if position is None and bounding_box is None:
            position = self.game_state.player_location

        # Ensure radius doesn't exceed max_tiles
        radius = min(radius, max_tiles)

        # Set up area to query
        if bounding_box:
            # Clip bounding box to max_tiles if needed
            if position:
                # Ensure the box doesn't exceed max_tiles from center_pos
                left = max(bounding_box.left_top.x, position.x - max_tiles)
                right = min(bounding_box.right_bottom.x, position.x + max_tiles)
                top = max(bounding_box.left_top.y, position.y - max_tiles)
                bottom = min(bounding_box.right_bottom.y, position.y + max_tiles)

                # Create a new clipped bounding box
                bounding_box = BoundingBox(
                    left_top=Position(left, top),
                    right_bottom=Position(right, bottom),
                    left_bottom=Position(left, bottom),
                    right_top=Position(right, top),
                )

            # Get entities within bounding box
            response, _ = self.execute(
                self.player_index,
                "bounding_box",
                bounding_box.left_top.x,
                bounding_box.left_top.y,
                bounding_box.right_bottom.x,
                bounding_box.right_bottom.y,
=======
        if not blueprint:
            # Create renderer with decoded data
            renderer = self.get_renderer_from_map(
                include_status, radius, compression_level, max_render_radius
>>>>>>> 4f805ba1
            )
        else:
            renderer = self.get_renderer_from_blueprint(blueprint)

        # Calculate render size
        size = renderer.get_size()
        if size["width"] == 0 or size["height"] == 0:
            raise Exception("Nothing to render.")

        # Calculate the ideal dimensions
        width = size["width"] * DEFAULT_SCALING
        height = size["height"] * DEFAULT_SCALING

        # Cap the resolution at 1024x1024
        max_dimension = 1024
        if width > max_dimension or height > max_dimension:
            # Calculate new dimensions while maintaining aspect ratio
            aspect_ratio = width / height
            if width > height:
                width = max_dimension
                height = int(max_dimension / aspect_ratio)
            else:
                height = max_dimension
                width = int(max_dimension * aspect_ratio)

        # Ensure dimensions are at least 1
        width = max(1, width)
        height = max(1, height)

        # Render the blueprint - the renderer will calculate the appropriate scaling
        image = renderer.render(width, height, self.image_resolver)

        if return_renderer:
            return RenderedImage(image), renderer
        else:
            return RenderedImage(image)

    def get_renderer_from_blueprint(self, blueprint):
        if isinstance(blueprint, str):
            raise NotImplementedError()
            # entities = blueprint['entities']
            # renderer = Renderer(
            #     entities=entities
            # )
        else:
            if "entities" not in blueprint:
                raise ValueError("Blueprint passed with no entities")

            entities = blueprint["entities"]
            renderer = Renderer(entities=entities)
        return renderer

    def get_renderer_from_map(
        self,
        include_status: bool = False,
        radius: int = 64,
        compression_level: str = "binary",
        max_render_radius: Optional[float] = None,
    ) -> Renderer:
        result = self._get_map_entities(include_status, radius, compression_level)

        # Parse the Lua dictionaries
        entities = self.parse_lua_dict(result["entities"])

        character_position = [
            c["position"]
            for c in list(filter(lambda x: x["name"] == "character", entities))
        ]

        char_pos = Position(character_position[0]["x"], character_position[0]["y"])
        ent = self.get_entities(position=char_pos, radius=radius)
        if ent:
            entities.extend(ent)
            pass

        # ent.extend(entities)
        water_tiles = result["water_tiles"]

        resources = result["resources"]

        # Create renderer with decoded data
        renderer = Renderer(
            entities=entities,
            water_tiles=water_tiles,
            resources=resources,
            max_render_radius=max_render_radius,
        )
        return renderer

    def _decode_optimized_format(self, result: Dict) -> Dict:
        """
        Decode the optimized format based on the version.

        Args:
            result: The raw result from the Lua execution

        Returns:
            Dictionary with decoded entities, water_tiles, and resources
        """
        meta = result.get("meta", {})
        format_version = meta.get("format", "v1")

        if format_version == "v2-binary":
            # Handle binary compressed format
            entities = result.get("entities", [])

            # Decode binary water data
            water_tiles = []
            if "water_binary" in result:
                water_binary = self.decoder.decode_base64_urlsafe(
                    result["water_binary"]
                )
                water_runs = self.decoder.decode_water_binary(water_binary)
                water_tiles = self.decoder.decode_water_runs(water_runs)

            # Decode binary resource data
            resources = []
            if "resources_binary" in result:
                resources_binary = self.decoder.decode_base64_urlsafe(
                    result["resources_binary"]
                )
                resource_patches = self.decoder.decode_resources_binary(
                    resources_binary
                )
                resources = self.decoder.decode_resource_patches(resource_patches)

            return {
                "entities": entities,
                "water_tiles": water_tiles,
                "resources": resources,
            }
        elif format_version == "v2":
            # Handle optimized format
            entities = result.get("entities", [])
            water_runs = result.get("water", [])
            resource_patches = result.get("resources", {})

            # Decode compressed data
            water_tiles = self.decoder.decode_water_runs(water_runs)
            resources = self.decoder.decode_resource_patches(resource_patches)

            return {
                "entities": entities,
                "water_tiles": water_tiles,
                "resources": resources,
            }
        else:
            # Handle legacy format
            return {
                "entities": result.get("entities", []),
                "water_tiles": result.get("water_tiles", []),
                "resources": result.get("resources", []),
            }<|MERGE_RESOLUTION|>--- conflicted
+++ resolved
@@ -70,94 +70,10 @@
         assert isinstance(include_status, bool), "Include status must be boolean"
         assert isinstance(radius, (int, float)), "Radius must be a number"
 
-<<<<<<< HEAD
-        # Apply minimum and maximum bounds to prevent issues with very small or very large zoom values
-        MIN_TILES = 2  # Prevent zooming in too much (minimum tiles to show)
-        MAX_ZOOM_TILES = 100  # Prevent zooming out too much (maximum tiles to show)
-
-        # Cap the maximum resolution/dimensions of the final image
-        MAX_IMAGE_RESOLUTION = 4000  # Maximum pixels in either dimension
-        MAX_TOTAL_TILES = (
-            8000  # Maximum total tiles (width * height) to prevent memory issues
-        )
-
-        # Apply style if provided
-        custom_style = {}
-        if style:
-            custom_style.update(style)
-
-        # Create new renderer with the custom style if any
-        if custom_style:
-            self.renderer = Renderer(custom_style)
-
-        # Apply zoom by adjusting max_tiles (number of tiles displayed)
-        if zoom != 1.0:
-            # Adjust the number of tiles displayed based on zoom
-            # Zoom in (> 1.0) = fewer tiles displayed (divide by zoom)
-            # Zoom out (< 1.0) = more tiles displayed (divide by zoom)
-            max_tiles = int(MAX_TILES / zoom)
-            radius = max_tiles  # Update radius as well to keep consistent
-
-            # Apply bounds to ensure reasonable limits
-            max_tiles = max(MIN_TILES, min(max_tiles, MAX_ZOOM_TILES))
-            radius = max_tiles  # Match radius to max_tiles
-
-        # Cap max_tiles to ensure the total image size doesn't exceed maximum resolution
-        # Calculate estimated pixels per tile including margins
-        estimated_pixels_per_tile = self.renderer.config.style["cell_size"]
-
-        # Calculate maximum tiles in each dimension based on MAX_IMAGE_RESOLUTION
-        max_tiles_per_dimension = MAX_IMAGE_RESOLUTION // estimated_pixels_per_tile
-
-        # Ensure max_tiles doesn't exceed the resolution limit
-        max_tiles = min(max_tiles, max_tiles_per_dimension)
-        radius = min(radius, max_tiles_per_dimension)
-
-        # Ensure total tiles (width * height) doesn't exceed MAX_TOTAL_TILES
-        # A square of max_tiles*2 x max_tiles*2 would have 4*max_tiles^2 total tiles
-        # We want this to be <= MAX_TOTAL_TILES
-        max_tiles_from_total = int(math.sqrt(MAX_TOTAL_TILES / 4))
-        max_tiles = min(max_tiles, max_tiles_from_total)
-        radius = min(radius, max_tiles_from_total)
-
-        if position is None and bounding_box is None:
-            position = self.game_state.player_location
-
-        # Ensure radius doesn't exceed max_tiles
-        radius = min(radius, max_tiles)
-
-        # Set up area to query
-        if bounding_box:
-            # Clip bounding box to max_tiles if needed
-            if position:
-                # Ensure the box doesn't exceed max_tiles from center_pos
-                left = max(bounding_box.left_top.x, position.x - max_tiles)
-                right = min(bounding_box.right_bottom.x, position.x + max_tiles)
-                top = max(bounding_box.left_top.y, position.y - max_tiles)
-                bottom = min(bounding_box.right_bottom.y, position.y + max_tiles)
-
-                # Create a new clipped bounding box
-                bounding_box = BoundingBox(
-                    left_top=Position(left, top),
-                    right_bottom=Position(right, bottom),
-                    left_bottom=Position(left, bottom),
-                    right_top=Position(right, top),
-                )
-
-            # Get entities within bounding box
-            response, _ = self.execute(
-                self.player_index,
-                "bounding_box",
-                bounding_box.left_top.x,
-                bounding_box.left_top.y,
-                bounding_box.right_bottom.x,
-                bounding_box.right_bottom.y,
-=======
         if not blueprint:
             # Create renderer with decoded data
             renderer = self.get_renderer_from_map(
                 include_status, radius, compression_level, max_render_radius
->>>>>>> 4f805ba1
             )
         else:
             renderer = self.get_renderer_from_blueprint(blueprint)
