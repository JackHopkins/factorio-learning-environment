--- conflicted
+++ resolved
@@ -207,7 +207,6 @@
    2. Tasks (one parallel run of iron-ore task): `python eval/open/independent_runs/run.py --run_config=eval/open/independent_runs/run_config_example_lab_play.json`
 
 
-<<<<<<< HEAD
 ## Multiagent Experiments
 
 The Factorio Learning Environment supports multiagent experiments where multiple AI agents can work together (or against each other) in the same game world. Here's how to set up and run multiagent experiments:
@@ -333,8 +332,6 @@
 - Verify agent registration in the server logs
 - Check agent message delivery status
 
-=======
->>>>>>> 08649edc
 ## Troubleshooting
 - **"No valid programs found for version X"**: This is normal during initialization. The system will start generating programs shortly.
 - **Python import errors**: Make sure you're using the run.py script provided above to fix path issues.
