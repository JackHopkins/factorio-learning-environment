--- conflicted
+++ resolved
@@ -1,13 +1,8 @@
 import math
 from typing import Tuple, Any, Union, Dict, Literal
 from typing import List, Optional
-<<<<<<< HEAD
 from enum import Enum, Flag, auto, IntFlag
 from pydantic import ConfigDict, BaseModel, PrivateAttr, model_validator
-=======
-from enum import Enum, IntFlag
-from pydantic import BaseModel, model_validator
->>>>>>> 9d7e7374
 
 
 class Layer(IntFlag):
@@ -415,17 +410,8 @@
 
 class BurnerType(BaseModel):
     """Type of entity that burns fuel"""
-<<<<<<< HEAD
     model_config = ConfigDict(arbitrary_types_allowed=True)
     fuel: Inventory = Inventory() # Use this to check the fuel levels of the entity
-=======
-
-    class Config:
-        arbitrary_types_allowed = True
-
-    fuel: Inventory = Inventory()  # Use this to check the fuel levels of the entity
-
->>>>>>> 9d7e7374
 
 class EntityCore(BaseModel):
     # id: Optional[str] = None
