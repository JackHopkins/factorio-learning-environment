--- conflicted
+++ resolved
@@ -237,15 +237,12 @@
             output_tokens = response.usage.output_tokens if hasattr(response, 'usage') else 0
             total_tokens = input_tokens + output_tokens
 
-<<<<<<< HEAD
         try:
-            code, text_response = self._extract_code_from_choice(choice)
+            code, text_response = self.parser.extract_code(choice)
         except Exception as e:
             print(f"Failed to extract code from choice: {str(e)}")
             code = None
-=======
-        code, text_response = self.parser.extract_code(choice)
->>>>>>> 175cab0d
+
         if not code:
             return None
 
