--- conflicted
+++ resolved
@@ -512,12 +512,9 @@
 
 class GunTurret(StaticEntity):
     turret_ammo: Inventory = Inventory()
-<<<<<<< HEAD
     _height: float = 2
     _width: float = 2
-=======
     kills: Optional[int] = 0
->>>>>>> 6a26de35
 
 class AssemblingMachine(StaticEntity, Electric):
     recipe: Optional[Recipe] = None  # Prototype
@@ -549,14 +546,10 @@
     _width: float = 3
     pass
 
-<<<<<<< HEAD
-class OilRefinery(MultiFluidHandler, Electric):
+
+class OilRefinery(MultiFluidHandler, AssemblingMachine):
     _height: float = 5
     _width: float = 5
-=======
-class OilRefinery(MultiFluidHandler, AssemblingMachine):
->>>>>>> 6a26de35
-    pass
 
 class PumpJack(MiningDrill, FluidHandler, Electric):
     _height: float = 3
