# Core model classes
from fle.agents.models import TaskResponse, Response, CompletionReason, CompletionResult

# Import TimingMetrics from commons to maintain backward compatibility
from fle.commons.models.timing_metrics import TimingMetrics

# Agent base classes
from fle.agents.agent_abc import AgentABC, create_default_agent_card

# Agent implementations
from fle.agents.basic_agent import BasicAgent
from fle.agents.gym_agent import GymAgent
from fle.agents.visual_agent import VisualAgent
from fle.agents.backtracking_agent import BacktrackingAgent
from fle.agents.backtracking_system import BacktrackingSystem
<<<<<<< HEAD
=======

from fle.agents.llm.parsing import Policy, PolicyMeta
>>>>>>> f099ea29


# Lazy imports to avoid circular dependencies
def _get_policy_classes():
    """Lazy import for Policy classes to avoid circular imports."""
    from fle.agents.llm.parsing import Policy, PolicyMeta

    return Policy, PolicyMeta


# Maintain backward compatibility with lazy loading
def __getattr__(name):
    if name in ("Policy", "PolicyMeta"):
        Policy, PolicyMeta = _get_policy_classes()
        globals()[name] = globals().get("Policy" if name == "Policy" else "PolicyMeta")
        return globals()[name]
    raise AttributeError(f"module '{__name__}' has no attribute '{name}'")


# Standard exports
__all__ = [
    # Models
    "TimingMetrics",
    "TaskResponse",
    "Response",
    "CompletionReason",
    "CompletionResult",
    # Agent classes
    "AgentABC",
    "create_default_agent_card",
    "BasicAgent",
    "GymAgent",
    "VisualAgent",
    "BacktrackingAgent",
    "BacktrackingSystem",
    # Lazy-loaded classes
    "Policy",
    "PolicyMeta",
]<|MERGE_RESOLUTION|>--- conflicted
+++ resolved
@@ -13,18 +13,13 @@
 from fle.agents.visual_agent import VisualAgent
 from fle.agents.backtracking_agent import BacktrackingAgent
 from fle.agents.backtracking_system import BacktrackingSystem
-<<<<<<< HEAD
-=======
 
 from fle.agents.llm.parsing import Policy, PolicyMeta
->>>>>>> f099ea29
 
 
 # Lazy imports to avoid circular dependencies
 def _get_policy_classes():
     """Lazy import for Policy classes to avoid circular imports."""
-    from fle.agents.llm.parsing import Policy, PolicyMeta
-
     return Policy, PolicyMeta
 
 
