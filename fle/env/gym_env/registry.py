import os
from dataclasses import dataclass
from typing import Any, Dict, List, Optional

from fle.env.a2a_instance import A2AFactorioInstance
import gym
import json

from fle.commons.cluster_ips import get_local_container_ips
from fle.commons.asyncio_utils import run_async_safely
from fle.env import FactorioInstance
from fle.env.gym_env.environment import FactorioGymEnv
from fle.eval.tasks import TaskFactory


@dataclass
class GymEnvironmentSpec:
    """Specification for a registered gym environment"""

    env_id: str
    task_key: str
    task_config_path: str
    description: str
    num_agents: int = 1
    model: str = "gpt-4"
    version: Optional[int] = None
    exit_on_task_success: bool = True


class FactorioGymRegistry:
    """Registry for Factorio gym environments"""

    def __init__(self):
        self._environments: Dict[str, GymEnvironmentSpec] = {}
        # Use the same path construction as TaskFactory for consistency
        from fle.eval.tasks.task_factory import TASK_FOLDER

        self._task_definitions_path = TASK_FOLDER
        self._discovered = False

    def discover_tasks(self) -> None:
        """Automatically discover all task definitions and register them as gym environments"""
        if self._discovered:
            return

        if not self._task_definitions_path.exists():
            raise FileNotFoundError(
                f"Task definitions path not found: {self._task_definitions_path}"
            )

        # Discover all JSON task definition files
        for task_file in self._task_definitions_path.rglob("*.json"):
            try:
                with open(task_file, "r") as f:
                    task_data = json.load(f)

                task_config = task_data.get("config", {})
                task_key = task_config.get("task_key", task_file.stem)
                task_type = task_config.get("task_type", "default")
                goal_description = task_config.get(
                    "goal_description", f"Task: {task_key}"
                )
                num_agents = task_config["num_agents"]
                # Register the environment
                self.register_environment(
                    env_id=task_key,
                    task_key=task_key,
                    task_config_path=str(task_file),
                    description=goal_description,
                    task_type=task_type,
                    num_agents=num_agents,
                )

            except Exception as e:
                print(f"Warning: Failed to load task definition {task_file}: {e}")

        self._discovered = True

    def register_environment(
        self,
        env_id: str,
        task_key: str,
        task_config_path: str,
        description: str,
        task_type: str = "default",
        num_agents: int = 1,
        model: str = "gpt-4",
        version: Optional[int] = None,
        exit_on_task_success: bool = True,
    ) -> None:
        """Register a new gym environment"""

        spec = GymEnvironmentSpec(
            env_id=env_id,
            task_key=task_key,
            task_config_path=task_config_path,
            description=description,
            num_agents=num_agents,
            model=model,
            version=version,
            exit_on_task_success=exit_on_task_success,
        )

        self._environments[env_id] = spec

        # Register with gym
        gym.register(
            id=env_id,
            entry_point="fle.env.gym_env.registry:make_factorio_env",
            kwargs={"env_spec": spec},
        )

    def list_environments(self) -> List[str]:
        """List all registered environment IDs"""
        self.discover_tasks()
        return list(self._environments.keys())

    def get_environment_spec(self, env_id: str) -> Optional[GymEnvironmentSpec]:
        """Get the specification for a registered environment"""
        self.discover_tasks()
        return self._environments.get(env_id)

    def get_all_specs(self) -> Dict[str, GymEnvironmentSpec]:
        """Get all environment specifications"""
        self.discover_tasks()
        return self._environments.copy()


# Global registry instance
_registry = FactorioGymRegistry()


def make_factorio_env(env_spec: GymEnvironmentSpec, instance_id: int) -> FactorioGymEnv:
    """Factory function to create a Factorio gym environment"""

    # Create task from the task definition
    task = TaskFactory.create_task(env_spec.task_config_path)

    # Create Factorio instance
    try:
<<<<<<< HEAD
        ips, udp_ports, tcp_ports = get_local_container_ips()
        if len(tcp_ports) == 0:
            raise RuntimeError("No Factorio containers available")

        # Use the first available container
        instance = FactorioInstance(
            address=ips[0],
            container_id=0,  # Use first container
            num_agents=env_spec.num_agents,
        )
        instance.set_speed(10)
=======
        # Check for external server configuration via environment variables
        address = os.getenv("FACTORIO_SERVER_ADDRESS")
        tcp_port = os.getenv("FACTORIO_SERVER_PORT")

        if not address and not tcp_port:
            ips, udp_ports, tcp_ports = get_local_container_ips()
            if len(tcp_ports) == 0:
                raise RuntimeError("No Factorio containers available")
            address = ips[instance_id]
            tcp_port = tcp_ports[instance_id]

        common_kwargs = {
            "address": address,
            "tcp_port": int(tcp_port),
            "num_agents": env_spec.num_agents,
            "fast": True,
            "cache_scripts": True,
            "inventory": {},
            "all_technologies_researched": True,
        }

        print(f"Using local Factorio container at {address}:{tcp_port}")
        if env_spec.num_agents > 1:
            instance = run_async_safely(A2AFactorioInstance.create(**common_kwargs))
        else:
            instance = FactorioInstance(**common_kwargs)

        instance.speed(10)
>>>>>>> 0d731be2

        # Setup the task
        task.setup(instance)

        # Create and return the gym environment
        env = FactorioGymEnv(instance=instance, task=task)

        return env

    except Exception as e:
        raise RuntimeError(f"Failed to create Factorio environment: {e}")


def register_all_environments() -> None:
    """Register all discovered environments with gym"""
    _registry.discover_tasks()


def list_available_environments() -> List[str]:
    """List all available gym environment IDs"""
    return _registry.list_environments()


def get_environment_info(env_id: str) -> Optional[Dict[str, Any]]:
    """Get detailed information about a specific environment"""
    spec = _registry.get_environment_spec(env_id)
    if spec is None:
        return None

    return {
        "env_id": spec.env_id,
        "task_key": spec.task_key,
        "description": spec.description,
        "task_config_path": spec.task_config_path,
        "num_agents": spec.num_agents,
        "model": spec.model,
        "version": spec.version,
        "exit_on_task_success": spec.exit_on_task_success,
    }


# Auto-register environments when module is imported
register_all_environments()


# Convenience functions for gym.make() compatibility
def make(env_id: str, **kwargs) -> FactorioGymEnv:
    """Create a gym environment by ID"""
    return gym.make(env_id, **kwargs)


# Example usage and documentation
if __name__ == "__main__":
    # List all available environments
    print("Available Factorio Gym Environments:")
    for env_id in list_available_environments():
        info = get_environment_info(env_id)
        print(f"  {env_id}: {info['description']}")

    # Example of creating an environment
    # env = gym.make("Factorio-iron_ore_throughput_16-v0")
    # obs = env.reset()
    # action = {'agent_idx': 0, 'code': 'print("Hello Factorio!")'}
    # obs, reward, done, info = env.step(action)
    # env.close()<|MERGE_RESOLUTION|>--- conflicted
+++ resolved
@@ -138,19 +138,6 @@
 
     # Create Factorio instance
     try:
-<<<<<<< HEAD
-        ips, udp_ports, tcp_ports = get_local_container_ips()
-        if len(tcp_ports) == 0:
-            raise RuntimeError("No Factorio containers available")
-
-        # Use the first available container
-        instance = FactorioInstance(
-            address=ips[0],
-            container_id=0,  # Use first container
-            num_agents=env_spec.num_agents,
-        )
-        instance.set_speed(10)
-=======
         # Check for external server configuration via environment variables
         address = os.getenv("FACTORIO_SERVER_ADDRESS")
         tcp_port = os.getenv("FACTORIO_SERVER_PORT")
@@ -179,7 +166,6 @@
             instance = FactorioInstance(**common_kwargs)
 
         instance.speed(10)
->>>>>>> 0d731be2
 
         # Setup the task
         task.setup(instance)
