import atexit
import enum
import functools
import importlib
import inspect
import json
import os
import shutil
import signal
import sys
import threading
import time
import traceback
import types
import asyncio
from concurrent.futures import TimeoutError
from pathlib import Path
import logging
from timeit import default_timer as timer
from typing_extensions import deprecated
import uuid

from dotenv import load_dotenv
from slpp import slpp as lua

from env.src.entities import *
from env.src.lua_manager import LuaScriptManager
from env.src.models.camera import Camera
from env.src.namespace import FactorioNamespace
from env.src.utils.rcon import _lua2python, _get_dir
from env.src.transaction import FactorioTransaction
from env.src.models.research_state import ResearchState
from env.src.rcon.factorio_rcon import RCONClient
from env.src.models.game_state import GameState
from env.src.utils.controller_loader.system_prompt_generator import SystemPromptGenerator

CHUNK_SIZE = 32
MAX_SAMPLES = 5000

load_dotenv()

NONE = 'nil'

global var
var = {}

class Direction(Enum):
    UP = NORTH = 0
    RIGHT = EAST = 2
    DOWN = SOUTH = 4
    LEFT = WEST = 6

    @classmethod
    def opposite(cls, direction):
        return cls((direction.value + 4) % 8)

    @classmethod
    def next_clockwise(cls, direction):
        return cls((direction.value + 2) % 8)

    @classmethod
    def next_counterclockwise(cls, direction):
        return cls((direction.value - 2) % 8)

    @classmethod
    def to_factorio_direction(cls, direction):
        return direction.value // 2

    @classmethod
    def from_factorio_direction(cls, direction):
        return direction.value * 2

class FactorioInstance:

    namespace_class = FactorioNamespace
    _cleanup_registered = False  # Only register cleanup once per process

    def __init__(self,
                 address=None,
                 fast=False,
                 tcp_port=27000,
                 inventory=None,
                 cache_scripts=True,
                 all_technologies_researched=True,
                 peaceful=True,
                 num_agents=1,
                 **kwargs
                 ):

        self.id = str(uuid.uuid4())[:8]
        self.num_agents = num_agents
        self.persistent_vars = {}
        self.tcp_port = tcp_port
        self.rcon_client, self.address = self.connect_to_server(address, tcp_port)
        self.all_technologies_researched = all_technologies_researched
        self.fast = fast
        self._speed = 1
        self._ticks_elapsed = 0
        self._is_initialised = False

        self.peaceful = peaceful
        self.namespaces = [self.namespace_class(self, i) for i in range(num_agents)]

        self.lua_script_manager = LuaScriptManager(self.rcon_client, cache_scripts)
        self.script_dict = {**self.lua_script_manager.lib_scripts, **self.lua_script_manager.tool_scripts}

        # Initialize hooks as dictionaries to organize callbacks by tool name
        self.pre_tool_hooks = {}
        self.post_tool_hooks = {}

        # Load the python controllers that correspond to the Lua scripts
        self.setup_tools(self.lua_script_manager)

        if inventory is None:
            inventory = {}
        self.initial_inventory = inventory
        self.initialise(fast)
        self.initial_score = 0
        try:
            self.first_namespace.score()
        except Exception as e:
            # Invalidate cache if there is an error
            self.lua_script_manager = LuaScriptManager(self.rcon_client, False)
            self.script_dict = {**self.lua_script_manager.lib_scripts, **self.lua_script_manager.tool_scripts}
            self.setup_tools(self.lua_script_manager)
            self.initialise(fast)

        self.initial_score, goal = self.first_namespace.score()
        # Register the cleanup method to be called on exit (only once per process)
        if not FactorioInstance._cleanup_registered:
            atexit.register(self.cleanup)
            FactorioInstance._cleanup_registered = True
    
    @property
    def namespace(self):
        if len(self.namespaces) == 1:
            return self.namespaces[0]
        else:
            raise ValueError("Can only use .namespace for single-agent instances")

    @property
    def first_namespace(self) -> Optional[FactorioNamespace]: # Add this property if used
        return self.namespaces[0] if self.namespaces else None

    @property
    def is_multiagent(self):
        return self.num_agents > 1

    def reset(self, game_state: Optional[GameState] = None):
        # Reset the namespace (clear variables, functions etc)
        assert not game_state or len(game_state.inventories) == self.num_agents, \
            "Game state must have the same number of inventories as num_agents"
        
        for namespace in self.namespaces:
            namespace.reset()
        
        if not game_state:
            # Reset the game instance
            inventories = [self.initial_inventory] * self.num_agents
            self._reset(inventories)
            # Reset the technologies
            if not self.all_technologies_researched:
                self.first_namespace._load_research_state(ResearchState(
                    technologies={},
                    research_progress=0,
                    current_research=None,
                    research_queue=[],
                    progress={}
                ))
        else:
            # Reset the game instance with the correct player's inventory and messages if multiagent
            self._reset(game_state.inventories)

            # Load entities into the game
            self.first_namespace._load_entity_state(game_state.entities, decompress=True)

            # Load research state into the game
            self.first_namespace._load_research_state(game_state.research)

            # Load messages for each agent
            if game_state.agent_messages:
                for i in range(self.num_agents):
                    if i < len(game_state.agent_messages):
                        self.namespaces[i].load_messages(game_state.agent_messages[i])

            # Reset elapsed ticks
            self._reset_elapsed_ticks()

            # Load variables / functions from game state
            for i in range(self.num_agents):
                self.namespaces[i].load(game_state.namespaces[i])

        try:
            self.initial_score, goal = self.first_namespace.score()
        except Exception as e:
            self.initial_score, goal = 0, None

        # Clear renderings
        self.begin_transaction()
        self.add_command('/sc rendering.clear()', raw=True)
        self.execute_transaction()


    def set_inventory(self, inventory: Dict[str, Any], agent_idx: int = 0):
        self.begin_transaction()
        self.add_command('clear_inventory', agent_idx + 1)
        result = self.execute_transaction()
        # print("RCON output:", result)
        self.begin_transaction()
        # kwargs dict to json
        inventory_items = {k: v for k, v in inventory.items()}
        inventory_items_json = json.dumps(inventory_items)
        player_idx = agent_idx + 1
        self.add_command(f"/sc global.actions.initialise_inventory({player_idx}, '{inventory_items_json}')", raw=True)

        self.execute_transaction()

    def speed(self, speed):
        response = self.rcon_client.send_command(f'/sc game.speed = {speed}')
        self._speed = speed

    def get_speed(self):
        return self._speed

    def get_elapsed_ticks(self):
        response = self.rcon_client.send_command(f'/sc rcon.print(global.elapsed_ticks or 0)')
        if not response: return 0
        return int(response)

    def get_system_prompt(self, agent_idx: int = 0) -> str:
        """
        Get the system prompt for the Factorio environment.
        This includes all the available actions, objects, and entities that the agent can interact with.
        We get the system prompt by loading the schema, definitions, and entity definitions from their source files.
        These are converted to their signatures - leaving out the implementations.
        :return:
        """
        execution_path = Path(os.path.dirname(os.path.realpath(__file__)))
        generator = SystemPromptGenerator(str(execution_path))
        multiagent_str = ""
        if self.num_agents > 1:
            player_idx = agent_idx + 1
            multiagent_str = (
                f"## MULTIAGENT INSTRUCTIONS\n"
                f"You are Agent {player_idx} out of {self.num_agents} agent(s) in the game. "
                f"Follow your specific instructions given to you by the task."
                f"Use the send_message() tool regularly to communicate with other agents about your current activities and any challenges you encounter. "
                f"Start each program with a send_message() call to explain what you are doing. "
                f"End each program with a send_message() call to confirm your actions. If your program errors out prior to send_message() being called, the message will not be sent. "
            )
        return generator.generate(multiagent_str)

    def connect_to_server(self, address, tcp_port):
        try:
            rcon_client = RCONClient(address, tcp_port, 'factorio') #'quai2eeha3Lae7v')
            address = address
        except ConnectionError as e:
            print(e)
            rcon_client = RCONClient('localhost', tcp_port, 'factorio')
            address = 'localhost'

        try:
            rcon_client.connect()
            player_count = rcon_client.send_command('/sc rcon.print(#game.players)')
            if int(player_count) == 0:
                if os.environ.get("RUN_WITHOUT_FACTORIO_CLIENT", "false") == "true":
                    print("WARNING: LuaPlayer hasn't been initialised into the game. Entity placement behavior can be incorrect for boilers and pumps.")
                else:
                    raise Exception("Player hasn't been initialised into the game. Please log in once to make this node operational.")
            #rcon_client.send_command('/sc global = {}')
            #rcon_client.send_command('/sc global.actions = {}')

        except Exception as e:
            raise ConnectionError(f"Could not connect to {address} at tcp/{tcp_port}: \n{e.args[0]}")

        print(f"Connected to {address} client at tcp/{tcp_port}.")
        return rcon_client, address

    def setup_tools(self, lua_script_manager):
        """
        Load Python controllers from valid tool directories (those containing both client.py and server.lua)
        """
        tool_dir = _get_dir("tools")
        self.controllers = {}

        def snake_to_camel(snake_str):
            return "".join(word.capitalize() for word in snake_str.split("_"))

        # Create a function that wraps a tool's call method to execute hooks
        def create_hook_wrapper(tool_name, original_callable):
            from functools import wraps

            @wraps(original_callable)
            def wrapper(*args, **kwargs):
                # Execute pre-tool hooks
                try:
                    self.execute_pre_tool_hooks(tool_name, original_callable, *args, **kwargs)
                except Exception as e:
                    print(f"Error in pre-tool hook for {tool_name}: {e}")

                # Execute the original callable
                result = original_callable(*args, **kwargs)

                # Execute post-tool hooks
                try:
                    self.execute_post_tool_hooks(tool_name, original_callable, result)
                except Exception as e:
                    print(f"Error in post-tool hook for {tool_name}: {e}")

                return result

            return wrapper

        # Walk through all subdirectories
        for dirpath, _, filenames in os.walk(tool_dir):
            # Skip the root directory
            if dirpath == tool_dir:
                continue

            # Check if this is a valid tool directory
            server_file = os.path.join(dirpath, "server.lua")
            client_file = os.path.join(dirpath, "client.py")

            if os.path.isfile(server_file) and os.path.isfile(client_file):
                # Get the tool name from the directory
                tool_name = os.path.basename(dirpath)

                directory_name = Path(dirpath).parent.name
                # Load the Python module
                module_spec = importlib.util.spec_from_file_location(
                    tool_name,
                    client_file
                    #str(Path(client_file))
                )
                module = importlib.util.module_from_spec(module_spec)
                module_spec.loader.exec_module(module)

                class_name = snake_to_camel(tool_name)

                # Handle special case renames
                if tool_name == "place_entity":
                    class_name = "PlaceObject"
                if tool_name == "score":
                    class_name = "Reward"

                try:
                    for i in range(self.num_agents):
                        # Get and instantiate the controller class
                        callable_class = getattr(module, class_name)
                        callable_instance = callable_class(lua_script_manager, self.namespaces[i])

                        # Create a wrapper that will execute hooks
                        wrapped_instance = create_hook_wrapper(tool_name.lower(), callable_instance)

                        # Store the controller and add it to namespace
                        self.controllers[tool_name.lower()] = callable_instance

                        if directory_name == 'admin':
                            # If this is an admin method, we hide it in the namespace by adding a shebang
                            setattr(self.namespaces[i], f"_{tool_name.lower()}", wrapped_instance)
                        else:
                            setattr(self.namespaces[i], tool_name.lower(), wrapped_instance)

                except Exception as e:
                    raise Exception(f"Could not instantiate {class_name} from {client_file}. {e}")

    def eval_with_error(self, expr, agent_idx=0, timeout=60):
        """ Evaluate an expression with a timeout, and return the result without error handling"""
        # with ThreadPoolExecutor(max_workers=1) as executor:
        #     future = executor.submit(self._eval_with_timeout, expr)
        #     score, goal, result = future.result(timeout)
        #     return score, goal, result
        def handler(signum, frame):
            raise TimeoutError()

        signal.signal(signal.SIGALRM, handler)
        signal.alarm(timeout)

        try:
            return self.namespaces[agent_idx].eval_with_timeout(expr)
        finally:
            signal.alarm(0)


    def eval(self, expr, agent_idx=0, timeout=60):
        "Evaluate several lines of input, returning the result of the last line with a timeout"
        try:
            return self.eval_with_error(expr, agent_idx, timeout)
        except TimeoutError:
            return -1, "", "Error: Evaluation timed out"
        except Exception as e:
            trace = e.__traceback__
            message = e.args[0].replace('\\n', '')
            return -1, "", f"{message}".strip()

    def _get_command(self, command, parameters=[], measured=True):
        prefix = "/sc " if not measured else '/command '
        if command in self.script_dict:
            script = prefix + self.script_dict[command]
            for index in range(len(parameters)):
                script = script.replace(f"arg{index + 1}", lua.encode(parameters[index]))
        else:
            script = command
        return script

    def calculate_optimal_zoom(self, bounds: BoundingBox, resolution="1920x1080"):
        """
        Calculate the optimal zoom level to fit the factory in the screenshot.

        Args:
            bounds (BoundingBox): Factory bounds containing width and height
            resolution (str): Screenshot resolution in format "WIDTHxHEIGHT"

        Returns:
            float: Optimal zoom level
        """
        if not bounds:
            return 1

        # Parse resolution
        width, height = map(int, resolution.split('x'))
        aspect_ratio = width / height

        # Get factory dimensions
        factory_width = bounds.width()
        factory_height = bounds.height()
        factory_aspect_ratio = factory_width / factory_height

        # Base tiles visible at zoom level 1
        # These values are approximate for Factorio's zoom levels
        BASE_VISIBLE_HEIGHT = 25  # tiles visible vertically at zoom 1
        BASE_VISIBLE_WIDTH = BASE_VISIBLE_HEIGHT * aspect_ratio

        # Calculate required zoom based on both dimensions
        zoom_by_width = BASE_VISIBLE_WIDTH / factory_width
        zoom_by_height = BASE_VISIBLE_HEIGHT / factory_height

        # Use the smaller zoom to ensure entire factory is visible
        optimal_zoom = min(zoom_by_width, zoom_by_height)

        # Add padding (20% margin)
        optimal_zoom *= 0.8

        # Clamp zoom to reasonable values
        # Factorio's min and max zoom levels
        MIN_ZOOM = 0.1
        MAX_ZOOM = 4.0

        optimal_zoom = max(MIN_ZOOM, min(MAX_ZOOM, optimal_zoom))

        return round(optimal_zoom, 2)


    def screenshot(self, script_output_path, resolution="1920x1080", save_path=None, zoom=None, center_on_factory=False):
        """
        Take a screenshot in game and optionally save it to a specific location.

        This does nothing in headless mode.

        Args:
            resolution (str, optional): Screenshot resolution (e.g., "1920x1080")
            save_path (str, optional): Path where to save the screenshot copy
            zoom (float, optional): Zoom level for the screenshot (e.g., 0.5 for zoomed out, 2.0 for zoomed in)

        Returns:
            str: Path to the saved screenshot, or None if failed
        """
        # Clear rendering
        camera: Camera = self.first_namespace._get_factory_centroid()
        POS_STRING = ""
        if camera:
            centroid = camera.position
            POS_STRING = ", position={x="+str(centroid.x)+", y="+str(centroid.y)+"}"

        self.rcon_client.send_command("/sc rendering.clear()")

        # # Calculate optimal zoom if not specified
        # if zoom is None:
        #     zoom = self.calculate_optimal_zoom(bounds, resolution)

        command = "/sc game.take_screenshot({player=1, zoom="+str(camera.zoom)+", show_entity_info=true, hide_clouds=true, hide_fog=true "+POS_STRING+"})"
        response = self.rcon_client.send_command(command)
        time.sleep(1)
        # if not response:
        #     return None

        # Wait for the screenshot file to appear and get its path
        screenshot_path = self._get_latest_screenshot(script_output_path=script_output_path)
        if not screenshot_path:
            print("Screenshot file not found")
            return None

        # If save_path is provided, copy the screenshot there
        if save_path:
            try:
                # Create directory if it doesn't exist
                os.makedirs(os.path.dirname(os.path.abspath(save_path)), exist_ok=True)

                # Copy the file
                shutil.copy2(screenshot_path, save_path)
                return save_path
            except Exception as e:
                print(f"Failed to copy screenshot: {e}")
                return screenshot_path

        return screenshot_path

    def _get_latest_screenshot(self, script_output_path, max_wait=2):
        """
        Get the path to the latest screenshot in the script-output directory.
        Waits up to max_wait seconds for the file to appear.
        """
        start_time = time.time()
        while time.time() - start_time < max_wait:
            try:
                # Get list of screenshot files
                screenshots = [f for f in os.listdir(script_output_path)
                               if f.endswith('.png') and f.startswith('screenshot')]

                if screenshots:
                    # Sort by modification time to get the latest
                    latest = max(screenshots,
                                 key=lambda x: os.path.getmtime(os.path.join(script_output_path, x)))
                    return os.path.join(script_output_path, latest)
            except Exception as e:
                print(f"Error checking for screenshots: {e}")

            time.sleep(0.5)  # Wait before checking again

        return None

    def _send(self, command, *parameters, trace=False) -> List[str]:
        """
        Send a Lua command to the underlying Factorio instance
        """
        start = timer()
        script = self._get_command(command, parameters=list(parameters), measured=False)
        lua_response = self.rcon_client.send_command(script)
        #self.add_command(command, *parameters)
        #response = self._execute_transaction()
        # print(lua_response)
        return _lua2python(command, lua_response, start=start)

    def _reset_static_achievement_counters(self):
        """
        This resets the cached production flows that we track for achievements and diversity sampling.
        """
        self.add_command('/sc global.crafted_items = {}; global.harvested_items = {}', raw=True)
        self.execute_transaction()

    def _reset_elapsed_ticks(self):
        """
        This resets the cached production flows that we track for achievements and diversity sampling.
        """
        self.add_command('/sc global.elapsed_ticks = 0', raw=True)
        self.execute_transaction()

    def _reset(self, inventories: List[Dict[str, Any]]):

        self.begin_transaction()
        self.add_command('/sc global.alerts = {}; game.reset_game_state(); global.actions.reset_production_stats(); global.actions.regenerate_resources(1)', raw=True)
        #self.add_command('/sc script.on_nth_tick(nil)', raw=True) # Remove all dangling event handlers
        for i in range(self.num_agents):
            player_index = i + 1
            self.add_command(f'/sc global.actions.regenerate_resources({player_index})', raw=True)
            #self.add_command('clear_inventory', player_index)

        self.execute_transaction()

        self.begin_transaction()
        self.add_command('/sc global.actions.clear_walking_queue()', raw=True)
        for i in range(self.num_agents):
            player_index = i + 1
            self.add_command(f'/sc global.actions.clear_entities({player_index})', raw=True)
            inventory_items = {k: v for k, v in inventories[i].items()}
            inventory_items_json = json.dumps(inventory_items)
            self.add_command(f"/sc global.actions.initialise_inventory({player_index}, '{inventory_items_json}')", raw=True)

        if self.all_technologies_researched:
            self.add_command("/sc global.agent_characters[1].force.research_all_technologies()", raw=True)
        self.execute_transaction()
        #self.clear_entities()
        self._reset_static_achievement_counters()
        self._reset_elapsed_ticks()

    def _execute_transaction(self) -> Dict[str, Any]:
        start = timer()
        rcon_commands = {}
        for idx, (command, parameters, is_raw) in enumerate(self.current_transaction.get_commands()):
            if is_raw:
                rcon_commands[f"{idx}_{command}"] = command
            else:
                script = self._get_command(command, parameters=parameters, measured=False)
                rcon_commands[f"{idx}_{command}"] = script

        lua_responses = self.rcon_client.send_commands(rcon_commands)

        results = {}
        for command, response in lua_responses.items():
            results[command] = _lua2python(command, response, start=start)

        self.current_transaction.clear()
        return results

    def begin_transaction(self):
        if not hasattr(self, 'current_transaction'):
            self.current_transaction = FactorioTransaction()
        elif self.current_transaction:
            self.current_transaction.clear()
        else:
            self.current_transaction = FactorioTransaction()

    def add_command(self, command: str, *parameters, raw=False):
        if not hasattr(self, 'current_transaction'):
            self.begin_transaction()
        self.current_transaction.add_command(command, *parameters, raw=raw)

    def execute_transaction(self) -> Dict[str, Any]:
        return self._execute_transaction()

    def initialise(self, fast=True):

        self.begin_transaction()
        self.add_command('/sc global.alerts = {}', raw=True)
        self.add_command('/sc global.elapsed_ticks = 0', raw=True)
        self.add_command('/sc global.fast = {}'.format('true' if fast else 'false'), raw=True)
        self.execute_transaction()
        
        # Create characters for all agents
        self._create_agent_game_characters()

        init_scripts = [
            'initialise', 'clear_entities', 'alerts', 'util', 'priority_queue', 
            'connection_points', 'recipe_fluid_connection_mappings', 
            'serialize', 'production_score', 'initialise_inventory'
        ]
        if self.peaceful:
            init_scripts.append('enemies')
        for script_name in init_scripts:
            self.lua_script_manager.load_init_into_game(script_name)

        inventories = [self.initial_inventory] * self.num_agents
        self._reset(inventories)
        self.first_namespace._clear_collision_boxes()

    def _create_agent_game_characters(self):
        """Create Factorio characters for all agents in the game."""
        # Create characters in Factorio
        self.begin_transaction()
        color_logic = ''
        if self.num_agents > 1:
            color_logic = 'if i==1 then char.color={r=0,g=1,b=0,a=1} elseif i==2 then char.color={r=0,g=0,b=1,a=1} end;'
        
        self.add_command(f'/sc global.agent_characters = {{}}; for _,c in pairs(game.surfaces[1].find_entities_filtered{{type="character"}}) do if c then c.destroy() end end; for i=1,{self.num_agents} do local char = game.surfaces[1].create_entity{{name="character",position={{x=0,y=(i-1)*2}},force=game.forces.player}}; {color_logic} global.agent_characters[i]=char end', raw=True)
        self.add_command('/sc player = global.agent_characters[1]', raw=True)
        self.execute_transaction()

    def get_warnings(self, seconds=10):
        """
        Get all alerts that have been raised before the last n seconds
        :param seconds: The number of seconds to look back
        :return:
        """
        start = timer()
        command = f'/silent-command rcon.print(dump(global.get_alerts({seconds})))'
        lua_response = self.rcon_client.send_command(command)
        # print(lua_response)
        alert_dict, duration = _lua2python('alerts', lua_response, start=start)
        if isinstance(alert_dict, dict):
            alerts = list(alert_dict.values())
            alert_strings = []
            for alert in alerts:
                issues = ", ".join([al.replace("_", " ") for al in list(alert['issues'].values())])
                alert_strings.append(f"{alert['entity_name']} at {tuple(alert['position'].values())}: {issues}")

            return alert_strings
        else:
            return []

    def _prepare_callable(self, value):
        if callable(value):
            if inspect.ismethod(value) or inspect.isfunction(value):
                # For methods and functions, bind them to the instance
                return value.__get__(self, self.__class__)
            elif hasattr(value, '__call__'):
                # For objects with a __call__ method (like your controllers)
                return lambda *args, **kwargs: value(*args, **kwargs)
            else:
                # For other callables, return as is
                return value
        else:
            # For non-callable attributes, return as is
            return value

    def create_factorio_namespace(self):
        namespace = {}

        def add_to_namespace(name, value):
            if isinstance(value, enum.EnumMeta):
                # For enums, add the enum itself and all its members
                namespace[name] = value
                for member_name, member_value in value.__members__.items():
                    namespace[f"{name}.{member_name}"] = member_value
            elif inspect.ismodule(value) and value.__name__.startswith('factorio_'):
                # For Factorio-related modules, add the module and its attributes
                namespace[name] = value
                for attr_name, attr_value in inspect.getmembers(value):
                    if not attr_name.startswith('_'):
                        namespace[f"{name}.{attr_name}"] = attr_value
            elif isinstance(value, type):
                # For classes, add the class itself
                namespace[name] = value
            else:
                # For other values, add them directly
                namespace[name] = value

        # Add all public instance attributes and methods
        for name, value in vars(self).items():
            if not name.startswith('_'):
                add_to_namespace(name, value)

        # Add dynamically loaded controllers
        for name, controller in self.controllers.items():
            namespace[name] = self._prepare_callable(controller)

        # Add all class-level attributes
        for name, value in vars(self.__class__).items():
            if not name.startswith('_') and name not in namespace:
                add_to_namespace(name, value)

        # Add all global variables from the module where FactorioInstance is defined
        module_globals = inspect.getmodule(self.__class__).__dict__
        for name, value in module_globals.items():
            if not name.startswith('_') and name not in namespace:
                add_to_namespace(name, value)

        return types.SimpleNamespace(**namespace)

    def run_func_in_factorio_env(self, func):
        """
        This decorator allows a function to be run in the Factorio environment, with access to all Factorio objects
        :param func:
        :return:
        """
        @functools.wraps(func)
        def wrapper(*args, **kwargs):
            factorio_ns = self.create_factorio_namespace()

            # Create a new function with the Factorio namespace as its globals
            new_globals = {**func.__globals__, **vars(factorio_ns)}
            new_func = types.FunctionType(func.__code__, new_globals, func.__name__, func.__defaults__,
                                          func.__closure__)

            return new_func(*args, **kwargs)

        return wrapper

    def run_snippet_file_in_factorio_env(self, file_path, clean=True):
        """
        Execute a Python file in the Factorio environment, with access to all Factorio objects and support for
        debugging and breakpoints
        :param file_path:
        :return:
        """
        factorio_ns = self.create_factorio_namespace()

        # Prepare the globals for the snippet execution
        snippet_globals = {
            '__name__': '__main__',
            '__file__': file_path,
            **vars(factorio_ns)
        }
        try:
            # Execute the file directly
            with open(file_path, 'r') as file:
                code = compile(file.read(), file_path, 'exec')
                exec(code, snippet_globals)
        except Exception as e:
            print(f"Error executing file {file_path}: {e}")
            traceback.print_exc()
            raise e
        finally:
            # Ensure cleanup is performed
            if clean:
                self.cleanup()

    def register_post_tool_hook(self, tool_name, callback=None):
        """
        Register a hook to be called after a specific tool is executed.
        Can be used as a regular function or as a decorator.

        Args:
            tool_name (str): Name of the tool to hook into
            callback (callable, optional): Function to call after the tool is executed.
                                          Will receive the tool instance and the result as arguments.

        Returns:
            If used as a regular function (with callback provided), returns the callback.
            If used as a decorator (without callback), returns a decorator function.
        """
        # When used as a decorator without parentheses: @register_post_tool_hook
        if tool_name is not None and callback is None and callable(tool_name):
            callback = tool_name
            tool_name = callback.__name__
            if not hasattr(self, 'post_tool_hooks'):
                self.post_tool_hooks = {}
            if tool_name not in self.post_tool_hooks:
                self.post_tool_hooks[tool_name] = []
            self.post_tool_hooks[tool_name].append(callback)
            return callback

        # When used as a decorator with arguments: @register_post_tool_hook("tool_name")
        if callback is None:
            def decorator(func):
                if not hasattr(self, 'post_tool_hooks'):
                    self.post_tool_hooks = {}
                if tool_name not in self.post_tool_hooks:
                    self.post_tool_hooks[tool_name] = []
                self.post_tool_hooks[tool_name].append(func)
                return func

            return decorator

        # When used as a regular function: register_post_tool_hook("tool_name", callback_func)
        if not callable(callback):
            raise TypeError("Callback must be callable")

        if not hasattr(self, 'post_tool_hooks'):
            self.post_tool_hooks = {}
        if tool_name not in self.post_tool_hooks:
            self.post_tool_hooks[tool_name] = []

        self.post_tool_hooks[tool_name].append(callback)
        return callback

    def register_pre_tool_hook(self, tool_name, callback=None):
        """
        Register a hook to be called before a specific tool is executed.
        Can be used as a regular function or as a decorator.

        Args:
            tool_name (str): Name of the tool to hook into
            callback (callable, optional): Function to call before the tool is executed.
                                          Will receive the tool instance and the arguments as parameters.

        Returns:
            If used as a regular function (with callback provided), returns the callback.
            If used as a decorator (without callback), returns a decorator function.
        """
        # When used as a decorator without parentheses: @register_pre_tool_hook
        if tool_name is not None and callback is None and callable(tool_name):
            callback = tool_name
            tool_name = callback.__name__
            if not hasattr(self, 'pre_tool_hooks'):
                self.pre_tool_hooks = {}
            if tool_name not in self.pre_tool_hooks:
                self.pre_tool_hooks[tool_name] = []
            self.pre_tool_hooks[tool_name].append(callback)
            return callback

        # When used as a decorator with arguments: @register_pre_tool_hook("tool_name")
        if callback is None:
            def decorator(func):
                if not hasattr(self, 'pre_tool_hooks'):
                    self.pre_tool_hooks = {}
                if tool_name not in self.pre_tool_hooks:
                    self.pre_tool_hooks[tool_name] = []
                self.pre_tool_hooks[tool_name].append(func)
                return func

            return decorator

        # When used as a regular function: register_pre_tool_hook("tool_name", callback_func)
        if not callable(callback):
            raise TypeError("Callback must be callable")

        if not hasattr(self, 'pre_tool_hooks'):
            self.pre_tool_hooks = {}
        if tool_name not in self.pre_tool_hooks:
            self.pre_tool_hooks[tool_name] = []

        self.pre_tool_hooks[tool_name].append(callback)
        return callback

    def execute_post_tool_hooks(self, tool_name, tool_instance, result):
        """
        Execute all hooks registered for a tool after it has been executed.

        Args:
            tool_name (str): Name of the tool
            tool_instance: The tool instance that was executed
            result: The result of the tool execution
        """
        if tool_name in self.post_tool_hooks:
            for callback in self.post_tool_hooks[tool_name]:
                try:
                    callback(tool_instance, result)
                except Exception as e:
                    print(f"Error in post-tool hook for {tool_name}: {e}")

    def execute_pre_tool_hooks(self, tool_name, tool_instance, *args, **kwargs):
        """
        Execute all hooks registered for a tool before it is executed.

        Args:
            tool_name (str): Name of the tool
            tool_instance: The tool instance to be executed
            *args, **kwargs: The arguments passed to the tool
        """
        if tool_name in self.pre_tool_hooks:
            for callback in self.pre_tool_hooks[tool_name]:
                try:
                    callback(tool_instance, *args, **kwargs)
                except Exception as e:
                    print(f"Error in pre-tool hook for {tool_name}: {e}")


    def cleanup(self):
        # Close the RCON connection
        if hasattr(self, 'rcon_client') and self.rcon_client:
            self.rcon_client.close()

        self.post_tool_hooks = {}
        self.pre_tool_hooks = {}

        # Join all non-daemon threads
        for thread in threading.enumerate():
            if thread != threading.current_thread() and thread.is_alive() and not thread.daemon:
                try:
                    thread.join(timeout=5)  # Wait up to 5 seconds for each thread
                except Exception as e:
<<<<<<< HEAD
                    print(f"Error joining thread {thread.name}: {e}")

        # sys.exit(0)
=======
                    print(f"Error joining thread {thread.name}: {e}")
>>>>>>> 70b6383f
<|MERGE_RESOLUTION|>--- conflicted
+++ resolved
@@ -929,10 +929,4 @@
                 try:
                     thread.join(timeout=5)  # Wait up to 5 seconds for each thread
                 except Exception as e:
-<<<<<<< HEAD
-                    print(f"Error joining thread {thread.name}: {e}")
-
-        # sys.exit(0)
-=======
-                    print(f"Error joining thread {thread.name}: {e}")
->>>>>>> 70b6383f
+                    print(f"Error joining thread {thread.name}: {e}")