
<!DOCTYPE html>
<html>
    <head>
        <meta charset="utf-8" />
        <meta name="viewport" content="width=device-width, initial-scale=1" />
        <title>Factorio Learning Environment</title>

        <link href="https://fonts.googleapis.com/css?family=Google+Sans|Noto+Sans|Castoro" rel="stylesheet" />

        <link rel="stylesheet" href="./static/css/bulma.min.css" />
        <link rel="stylesheet" href="./static/css/bulma-carousel.min.css" />
        <link rel="stylesheet" href="./static/css/bulma-slider.min.css" />
        <link rel="stylesheet" href="./static/css/fontawesome.all.min.css" />
        <link rel="stylesheet" href="./static/css/academicons.min.css" />
        <link rel="stylesheet" href="https://cdn.jsdelivr.net/gh/jpswalsh/academicons@1/css/academicons.min.css" />
        <link rel="stylesheet" href="./static/css/index.css" />
        <link rel='shortcut icon' type='image/x-icon' href='./favicon.ico' />
        <style>
        .math-block {
            margin: 20px 0;
            padding: 10px;
            background-color: #f9f9f9;
            border-left: 3px solid #2196F3;
        }
        .definition {
            margin: 10px 0;
            padding: 5px;
        }
        .note {
            font-style: italic;
            color: #666;
            margin: 10px 0;
        }
        .feature-box {
            border-left: 3px solid #2196F3;
            padding: 10px 15px;
            margin: 15px 0;
            background-color: #f8f9fa;
        }
        .highlight {
            background-color: #fff3cd;
            padding: 2px 4px;
            border-radius: 3px;
        }
        </style>
        <script src="https://ajax.googleapis.com/ajax/libs/jquery/3.5.1/jquery.min.js"></script>
        <script defer src="./static/js/fontawesome.all.min.js"></script>
        <script src="./static/js/bulma-carousel.min.js"></script>
        <script src="./static/js/bulma-slider.min.js"></script>
        <script src="./static/js/index.js"></script>

        <script type="module">
          import mermaid from 'https://cdn.jsdelivr.net/npm/mermaid@11/dist/mermaid.esm.min.mjs';
          mermaid.initialize({ startOnLoad: true });
        </script>
        <script src="https://cdnjs.cloudflare.com/ajax/libs/mathjax/2.7.7/MathJax.js?config=TeX-AMS-MML_HTMLorMML"></script>
        <script type="text/x-mathjax-config">
            MathJax.Hub.Config({
                tex2jax: {
                    inlineMath: [['$', '$']],
                    displayMath: [['$$', '$$']],
                    processEscapes: true
                }
            });
        </script>
    </head>
    <body>
        <section class="hero">
            <div class="hero-body">
                <div class="container is-max-desktop">
                    <div class="columns is-centered">
                        <div class="column has-text-centered">
                            <h1 class="title is-1 publication-title">Factorio Learning Environment</h1>
<!--                            <h2 class="title is-2">Paperclip Maximization with Large Language Models</h2>-->

                            <div class="is-size-5 publication-authors">
                                <span class="author-block">
                                    <a target="_blank" href="https://www.unicef.org.uk/donate/donate-now-to-protect-children-in-ukraine/">Jack&#160;Hopkins</a><a target="_blank" href="mailto:jack.hopkins@me.com"><i class="fas fa-envelope"></i></a><sup>*1</sup>,
                                    <a target="_blank" href="https://www.linkedin.com/in/m%C3%A4rt-bakler/">Mart&#160;Bakler</a><sup>*1</sup>
                                    <a target="_blank" href="https://akbir.dev/">Akbir&#160;Khan</a><sup>2</sup>
                                </span>
                            </div>

                            <div class="is-size-5 publication-authors">
                                <span class="author-block"><sup>1</sup>Independent, </span>
                                <span class="author-block"><sup>2</sup>Anthropic</span>
                            </div>

                            <div class="is-size-5 publication-authors">
                                <span class="author-block"><sup>*</sup>Equal contribution</span>
                            </div>

                            <div class="column has-text-centered">
                                <div class="publication-links">
                                    <!-- TODO PDF Link. -->
<!--                                    <span class="link-block">-->
<!--                                        <a target="_blank" href="https://arxiv.org/abs/2305.16291" class="external-link button is-normal is-rounded is-dark">-->
<!--                                            <span class="icon">-->
<!--                                                <i class="ai ai-arxiv"></i>-->
<!--                                            </span>-->
<!--                                            <span>arXiv</span>-->
<!--                                        </a>-->
<!--                                    </span>-->

                                    <span class="link-block">
                                        <a target="_blank" href="assets/documents/paper.pdf" class="external-link button is-normal is-rounded is-dark">
                                            <span class="icon">
                                                <i class="fas fa-file-pdf"></i>
                                            </span>
                                            <span>PDF</span>
                                        </a>
                                    </span>
                                    <!-- Code Link. -->
                                    <span class="link-block">
                                        <a target="_blank" href="https://github.com/JackHopkins/factorio-learning-environment" class="external-link button is-normal is-rounded is-dark">
                                            <span class="icon">
                                                <i class="fab fa-github"></i>
                                            </span>
                                            <span>Code</span>
                                        </a>
                                    </span>
                                    <span class="link-block">
                                        <a target="_blank" href="https://x.com/akbirkhan/status/1899246324777972043" class="external-link button is-normal is-rounded is-dark">
                                            <span class="icon">
                                                <i class="fab fa-twitter"></i>
                                            </span>
                                            <span>Tweet</span>
                                        </a>
                                    </span>
                                    <span class="link-block">
                                        <a target="_blank" href="./leaderboard" class="external-link button is-normal is-rounded is-dark">
                                            <span class="icon">
                                                <svg xmlns="http://www.w3.org/2000/svg" viewBox="0 0 640 512"><!--!Font Awesome Free 6.7.2 by @fontawesome - https://fontawesome.com License - https://fontawesome.com/license/free Copyright 2025 Fonticons, Inc.--><path fill="#ffffff" d="M353.8 54.1L330.2 6.3c-3.9-8.3-16.1-8.6-20.4 0L286.2 54.1l-52.3 7.5c-9.3 1.4-13.3 12.9-6.4 19.8l38 37-9 52.1c-1.4 9.3 8.2 16.5 16.8 12.2l46.9-24.8 46.6 24.4c8.6 4.3 18.3-2.9 16.8-12.2l-9-52.1 38-36.6c6.8-6.8 2.9-18.3-6.4-19.8l-52.3-7.5zM256 256c-17.7 0-32 14.3-32 32l0 192c0 17.7 14.3 32 32 32l128 0c17.7 0 32-14.3 32-32l0-192c0-17.7-14.3-32-32-32l-128 0zM32 320c-17.7 0-32 14.3-32 32L0 480c0 17.7 14.3 32 32 32l128 0c17.7 0 32-14.3 32-32l0-128c0-17.7-14.3-32-32-32L32 320zm416 96l0 64c0 17.7 14.3 32 32 32l128 0c17.7 0 32-14.3 32-32l0-64c0-17.7-14.3-32-32-32l-128 0c-17.7 0-32 14.3-32 32z"/></svg>
                                            </span>
                                            <span>Leaderboard</span>
                                        </a>
                                    </span>
                                </div>
                            </div>
                        </div>
                    </div>
                </div>
            </div>
        </section>

        <style>
            /* Improve video loading and display */
            .video-container {
                position: relative;
                width: 100%;
                min-height: 150px; /* Prevents layout shift while loading */
                /*margin-bottom: 10px;*/
                background-color: #fff; /* Placeholder color while loading */
            }

            .video-container video {
                width: 100%;
                /*height: auto;*/
                /*aspect-ratio: 4/3; !* Maintain consistent aspect ratio *!*/
                object-fit: cover;
                background-color: #fff;
            }

            /* Improved video overlay styling */
            .video-overlay {
                position: absolute;
                bottom: 10px;
                left: 5px;
                background-color: rgba(0, 0, 0, 0.4); /* Darker background for better readability */
                color: white;
                padding: 5px 10px;
                border-radius: 4px;
                font-size: 16px;
                max-width: 90%;
                z-index: 10;
                font-weight: 500; /* Slightly bolder text */
                box-shadow: 0 1px 3px rgba(0,0,0,0.3); /* Subtle shadow for better visibility */
            }
            .columns .column.video-column {
                    padding: 0 3px; /* Tighter spacing on mobile */
            }

            /* Responsive adjustments */
            @media (max-width: 767px) {
                .video-container {
                    min-height: 120px; /* Smaller minimum height on mobile */
                }

                .video-overlay {
                    font-size: 14px; /* Smaller font on mobile */
                    padding: 4px 8px;
                }

                /* Optimize columns for mobile */
                .columns .column.video-column {
                    padding: 0 3px; /* Tighter spacing on mobile */
                }
            }

            /* Fix for Safari video playback */
            @supports (-webkit-appearance:none) {
                .video-container video {
                    will-change: transform; /* Helps with Safari rendering */
                }
            }
        </style>
        <section class="section">
            <div class="container is-max-widescreen">
                <div class="rows">
                    <div class="rows is-centered">
                        <div class="row is-full-width">
                            <div class="columns">
                                <div class="column has-text-left video-column">
                                    <div class="video-container">
                                        <video playsinline muted autoplay loop width="100%">
                                            <!-- MP4 for desktop devices (loads first on desktop) -->
                                            <source src="assets/videos/compressed_2213-cropped-h264.mp4" type="video/mp4">
                                            Your browser does not support the video tag.
                                        </video>
                                        <div class="video-overlay"><span>Mine 16 Iron Ore</span></br><span style="font-size: 85%; padding-top: -10px">per minute</span></div>
                                    </div>
                                </div>

                                <div class="column has-text-left video-column">
                                    <div class="video-container">
                                        <video playsinline muted autoplay loop width="100%">
                                            <!-- MP4 for desktop devices -->
                                            <source src="assets/videos/compressed_720-cropped-h264.mp4" type="video/mp4">
                                        </video>
                                        <div class="video-overlay"><span>Smelt 16 Iron Plates</span></br><span style="font-size: 85%; padding-top: -10px">per minute</span></div>
                                    </div>
                                </div>

                                <div class="column has-text-left video-column">
                                    <div class="video-container">
                                        <video playsinline muted autoplay loop width="100%">
                                            <!-- MP4 for desktop devices -->
                                            <source src="assets/videos/compressed_767-cropped-h264.mp4" type="video/mp4">
                                        </video>
                                        <div class="video-overlay"><span>Make 16 Iron Gears</span></br><span style="font-size: 85%; padding-top: -10px">per minute</span></div>
                                    </div>
                                </div>
                            </div>
                            <div class="columns">
                                <div class="column has-text-left video-column">
                                    <div class="video-container">
                                        <video playsinline muted autoplay loop width="100%">
                                            <!-- MP4 for desktop devices -->
                                            <source src="assets/videos/compressed_1891-cropped-h264.mp4" type="video/mp4">
                                        </video>
                                        <div class="video-overlay"><span>Extract 250 Petroleum Gas</span></br><span style="font-size: 85%; padding-top: -10px">per minute</span></div>
                                    </div>
                                </div>

                                <div class="column has-text-left video-column">
                                    <div class="video-container">
                                        <video playsinline muted autoplay loop width="100%">
                                            <!-- MP4 for desktop devices -->
                                            <source src="assets/videos/compressed_761-cropped-h264.mp4" type="video/mp4">
                                        </video>
                                        <div class="video-overlay"><span>Refine 16 Sulfur</span></br><span style="font-size: 85%; padding-top: -10px">per minute</span></div>
                                    </div>
                                </div>

                                <div class="column has-text-left video-column">
                                    <div class="video-container">
                                        <video playsinline muted autoplay loop width="100%">
                                            <!-- MP4 for desktop devices -->
                                            <source src="assets/videos/compressed_1897-cropped-h264.mp4" type="video/mp4">
                                        </video>
                                        <div class="video-overlay"><span>Make 16 Plastic bars</span></br><span style="font-size: 85%; padding-top: -10px">per minute</span></div>
                                    </div>
                                </div>
                            </div>
                            <div class="columns">
                                <div class="column has-text-left video-column">
                                    <div class="video-container">
                                        <video playsinline muted autoplay loop width="100%">
                                            <!-- MP4 for desktop devices -->
                                            <source src="assets/videos/compressed_803-cropped-h264.mp4" type="video/mp4">
                                        </video>
                                        <div class="video-overlay">Build the largest possible factory</div>
                                    </div>
                                </div>

                                <div class="column has-text-left video-column">
                                    <div class="video-container">
                                        <video playsinline muted autoplay loop width="100%">
                                            <!-- MP4 for desktop devices -->
                                            <source src="assets/videos/compressed_527-cropped-h264.mp4" type="video/mp4">
                                        </video>
                                        <div class="video-overlay">Build the largest possible factory</div>
                                    </div>
                                </div>

                                <div class="column has-text-left video-column">
                                    <div class="video-container">
                                        <video playsinline muted autoplay loop width="100%">
                                            <!-- MP4 for desktop devices -->
                                            <source src="assets/videos/compressed_804-cropped-h264.mp4" type="video/mp4">
                                        </video>
                                        <div class="video-overlay">Build the largest possible factory</div>
                                    </div>
                                </div>
                            </div>
                        </div>
                    </div>
                </div>
                <p style="padding-top: 10px; padding-left: 5px; font-size:110%">Claude Sonnet 3.5 builds factories</p>
            </div>
        </section>

        <!-- Add this script to help with video loading -->
        <script>
        document.addEventListener('DOMContentLoaded', function() {
            // Check if the browser likely supports WebM
            function supportsWebM() {
                const video = document.createElement('video');
                return video.canPlayType('video/webm; codecs="vp8, vorbis"') !== '';
            }

            // Check if we're on a mobile device
            const isMobile = /Android|webOS|iPhone|iPad|iPod|BlackBerry|IEMobile|Opera Mini/i.test(navigator.userAgent);

            // Get all videos
            const videos = document.querySelectorAll('.video-container video');

            videos.forEach(video => {
                // If WebM is not supported, remove WebM sources
                if (!supportsWebM()) {
                    const webmSources = video.querySelectorAll('source[type="video/webm"]');
                    webmSources.forEach(source => source.remove());
                }

                // Handle errors by trying alternate sources
                video.addEventListener('error', function() {
                    const currentSrc = video.currentSrc;

                    // Try another source if available
                    const sources = Array.from(video.querySelectorAll('source'));
                    const otherSources = sources.filter(s => s.src !== currentSrc);

                    if (otherSources.length > 0) {
                        // Try the next source
                        video.src = otherSources[0].src;
                        video.load();
                    }
                });

                // Optimize performance by pausing videos when not in viewport
                window.addEventListener('scroll', function() {
                    const rect = video.getBoundingClientRect();
                    const isVisible = (
                        rect.top < window.innerHeight &&
                        rect.bottom > 0
                    );

                    if (!isVisible && !video.paused) {
                        video.pause();
                    } else if (isVisible && video.paused && video.getAttribute('autoplay') !== null) {
                        // Try to play if in viewport and has autoplay attribute
                        video.play().catch(e => {
                            // Autoplay might be blocked, don't throw errors
                        });
                    }
                }, { passive: true });
            });
        });
        </script>

        <section class="section">
            <div class="container is-max-desktop">
                <!-- Abstract. -->
                <div class="columns is-centered has-text-centered">
                    <div class="column">
                        <h2 class="title is-3">Abstract</h2>
                        <div class="content has-text-justified">
                            <p style="font-size: 125%;">
                                Large Language Models (LLMs) are rapidly saturating existing benchmarks, necessitating new open-ended evaluations.
                                We introduce the <b>Factorio Learning Environment (FLE)</b>, based on the game of Factorio, that tests agents in long-term planning, program synthesis, and resource optimization.
                            </p>
                            <p style="font-size: 125%;">
                                FLE provides open-ended and exponentially scaling challenges - from basic automation to complex factories processing millions of resource units per second.
                                We provide two settings:
                            </p>
                            <ol style="font-size: 125%;">
                                <li><b>Lab-play</b> consisting of 24 structured tasks with fixed resources.</li>
                                <li><b>Open-play</b> with the unbounded task of building the largest factory from scratch on a procedurally generated map.</li>
                            </ol>
                            <p style="font-size: 125%;">
                                We demonstrate across both settings that models still lack strong spatial reasoning.
                                In lab-play, we find that LLMs exhibit promising short-horizon skills, yet are unable to operate effectively in constrained environments, reflecting limitations in error analysis.
                                In open-play, while LLMs discover automation strategies that improve growth (e.g electric-powered drilling), they fail to achieve complex automation (e.g electronic-circuit manufacturing).
                            </p>
                        </div>
                    </div>
                </div>
            </div>
        </section>
          <section class="section">
            <div class="container is-max-widescreen">
                <h2 class="title is-3"><span class="dvima">Introduction</span></h2>

                <p style="font-size: 110%;">
                    Large Language Models (LLMs) have demonstrated remarkable capabilities at solving complex question-answer (QA) problems, saturating benchmarks in factual recollection, reasoning and code generation.
                    Benchmark saturation presents a critical challenge for the AI research community: how do we meaningfully evaluate and differentiate increasingly capable models?
                </p>
                </br>
                <p style="font-size: 110%;">
                    We introduce the <b>Factorio Learning Environment (FLE)</b>: a novel framework built upon the game of Factorio that addresses this challenge by enabling <i>unbounded</i> agent evaluation. FLE provides the infrastructure, API, and metrics for assessing frontier LLM agents in code generation, spatial reasoning and long-term planning.
                    In this environment, agents must navigate rapidly scaling challenges—from basic resource extraction producing ~30 units/minute to sophisticated production chains processing millions of units/second. This dramatic growth in complexity, driven by geometric increases in research costs and the combinatorial expansion of interdependent production chains, creates natural curricula for evaluating increasingly capable agents.
                </p>
                </br>
                <p style="font-size: 110%;">
                    Within FLE, we define two complementary evaluation protocols: (1) <b>lab-play</b> with structured, goal-oriented tasks that have clear completion criteria, allowing targeted assessment of specific capabilities, and (2) <b>open-play</b> with no predetermined end-state, supporting truly unbounded evaluation of an agent's ability to autonomously set and achieve increasingly complex goals.
                </p>
            </div>
          </section>
        <section class="section">
            <div class="container is-max-widescreen">
                <h2 class="title is-3"><span class="dvima">Environment</span></h2>

                <div class="rows">
                    <div class="rows is-centered">
                        <div class="row is-full-width">
                            <div style="text-align: center;">
                                <img src="assets/images/figure_2.png" class="interpolation-image" alt="" style="display: block; margin-left: auto; margin-right: auto;" />
                                <br />
                                <span style="font-size: 110%;">
                                    <b>Agents in FLE aim to optimise factories programmatically.</b> Left: Agents aim to create increasingly efficient factories, advancing through technological tiers to produce more resources per second. Middle: We provide a Python API to Factorio which enables direct interaction with the environment through code. Right: Agents submit programs to the game server and receive rich feedback, enabling them to refine their strategies through an iterative process of exploration and refinement.
                                </span>
                            </div>
                        </div>
                    </div>
                </div>
                <div style="margin: 30px 0;">
                        <div class="column">
                            <div style="text-align: center;">
                                <img src="assets/images/repl.png" class="interpolation-image" alt="" style="display: block; margin-left: auto; margin-right: auto;" />
                                <br />
                                <span style="font-size: 110%;">
                                    <b>Agents develop policies through an interactive feedback loop.</b>
                                    Using 23 core API tools, agents compose programs that interact with the environment and observe the results through <i>stdout</i> and <i>stderr</i> streams.
                                    The Python namespace allows agents to store variables and define functions for later use, enabling increasingly sophisticated strategies as experience grows.
                                    This approach mirrors the way human programmers learn - through iteration, debugging, and refinement based on direct feedback.
                                    Agent programs yield both a Production Score (PS) representing the economic value of all items produced, and milestones that reflect technological advancements.
                                </span>
                            </div>
                        </div>
                    </div>
                </div>
        </section>


        <section class="section">

            <div class="container is-max-widescreen">
                <h1 class="title is-3"><span class="dvima">Experiments</span></h1>
                <p style="font-size: 115%;">
                    To systematically evaluate agent capabilities in the Factorio Learning Environment, we introduce two complementary experimental settings that test different aspects of planning, automation, and resource management; namely <i>open-play</i> and <i>lab-play</i>.
                </p>
                </br>
                <p style="font-size: 115%;">
                    We evaluate six frontier language models across both settings: Claude 3.5-Sonnet, GPT-4o, GPT-4o-Mini, Deepseek-v3, Gemini-2-Flash, and Llama-3.3-70B-Instruct.
                    Each model interacts with the environment through a consistent prompting approach, receiving the API schema, a guide describing common patterns, and memory of past actions and observations.
                </p>

                </br>
                <h2 class="subtitle is-4"><span class="dvima">Open-Play</span></h2>
                <p style="font-size: 115%;">
                    Agents begin in a procedurally generated world with instruction to "build the largest possible factory". This setting tests agents' ability to set appropriate goals, balance short-term production against long-term research, and navigate the complex tech tree and game map without external guidance.
                </p>
                <div class="rows" style="margin-top:2em">
                    <div class="rows is-centered">
                        <div class="row is-full-width">
                            <div style="text-align: center;">
                                <img src="assets/images/figure_4.png" width="100%" class="interpolation-image" alt="" style="display: block; margin-left: auto; margin-right: auto;" />
                                <br />
                                <span style="font-size: 110%;">
                            <b>Agent capabilities are clearly differentiated by their production scores in open-play.</b>
                                    Left: By plotting Production Score (PS) against steps on a log/log scale, we can observe distinct performance trajectories for each model.
                                    More capable models not only achieve higher scores but demonstrate steeper growth curves, indicating better long-term planning.
                                    Milestone annotations show when the median agent first created key entities, revealing how quickly each model progresses through the tech tree.
                                    Right: Final rewards reveal how weaker models struggle to advance when complex automation and logistics become necessary.
                        </span>
                            </div>
                        </div>
                    </div>
                </div>
            </div>

            <div class="container is-max-widescreen">
                <div class="rows" style="margin-top:2em">
                    <div class="rows is-centered">
                        <div class="row is-full-width">
                            <div style="text-align: center;">
                                <img src="assets/images/figure_6.png" width="100%" class="interpolation-image" alt="" style="display: block; margin-left: auto; margin-right: auto; margin-top: 3em" />
                                <br />
                                <span style="font-size: 110%;">
                                <b>Production strategies reveal differences in agent planning and capabilities.</b>
                                    We track how various models produce items with multiple antecedent ingredients in open-play, showing not just what they build but how they approach factory design.
                                    Claude 3.5-Sonnet demonstrates sophisticated strategy by immediately beginning complex crafting and investing in research and automation, ultimately unlocking <code>electric-mining-drills</code> around step 3k - a decision that boosts <code>iron-plate</code> production by 50% thereafter.
                                    In contrast, less advanced models like GPT-4o-Mini produce minimal quantities of multi-ingredient items, revealing limitations in planning horizons.
                                    Interestingly, Deepseek showed stronger capabilities in lab-play than open-play, suggesting that its general capabilities exceed its objective-setting abilities in open-ended environments.
                            </span>
                            </div>
                        </div>
                    </div>
                </div>
            </div>
        </section>

        <section class="section">
            <div class="container is-max-widescreen">
                <h2 class="subtitle is-4"><span class="dvima">Lab-Play</span></h2>
                <p style="font-size: 110%;">
                    Agents are provided with resources and given a time-limit to achieve an objective.
                    We task agents to build production lines of 24 distinct target entities of increasing complexity, starting from a single resource mine requiring at most 2 machines (making <code>iron-ore</code>) to a late game entity requiring the coordination of close to 100 machines (making <code>utility-science-pack</code>).
                    The target entities cover items from early to late game, requiring agents to use a wide variety of machines present in Factorio (drills, furnaces, assembling machines, oil refineries, chemical plants). As the task difficulty naturally increases with resource requirements, this provides a measure of the complexity that agents are capable of creating in a limited number of steps.
                    All tasks provide the agent with sufficient resources to complete the task with all technologies unlocked.
                </p>
                <div class="rows" style="margin-top:2em">
                    <div class="rows is-centered">
                        <div class="row is-full-width">
                            <div style="text-align: center;">
                                <img src="assets/images/figure_5.png" width="100%" class="interpolation-image" alt="" style="display: block; margin-left: auto; margin-right: auto;" />
                                <br />
                                 <span style="font-size: 110%;">
                                    <b>Item production complexity creates a natural difficulty gradient for agent evaluation.</b> Top: We measure task success rates across the first 8 complexity levels, revealing a clear decline as target entity crafting complexity increases. Even the most capable models struggle with coordinating more than six machines when producing items with three or more ingredients. Bottom: Production progress over time shows a pattern of initial rapid advancement followed by stagnation or regression. This reveals a key limitation in current agents' abilities: they often break existing functional structures when attempting to scale production or add new factory sections. The high variance in task progress across runs further demonstrates the challenge of consistent performance in complex automation tasks.
                                </span>
                            </div>
                        </div>
                    </div>
                </div>
            </div>

            <div class="container is-max-widescreen">
                <div class="rows" style="margin-top:2em">
                    <div class="rows is-centered">
                        <div class="row is-full-width">
                            <div style="text-align: center;">
<!--                                <img src="assets/images/exploration_performance.png" class="interpolation-image" alt="" style="display: block; margin-left: auto; margin-right: auto; width: 80%;" />-->
                                <img src="assets/images/figure_1.png" width="600px" class="interpolation-image" alt="" style="display: block; margin-left: auto; margin-right: auto;" />
                                <br />
                                <span style="font-size: 110%;">
                                    <b>Plastic bar manufacturing is the most challenging task successfully completed in lab-play.</b>
                                    The factory consists of a electricity steam generator (top-left), a coal mine with storage buffer (top), a crude-oil to petroleum gas pipeline (bottom) and a chemical plant  (bottom-right).
                                    The chemical plant creates plastic bars using the coal and petroleum gas as inputs. By themselves, the cumulative raw resources generate a production score of $224$.
                                    With this specific layout, the factory creates $40$ plastic bars per $60$ in-game seconds, for a production score of $352$.
                                    This factory was created by Claude Sonnet 3.5.
                                </span>
                            </div>
                        </div>
                    </div>
                </div>
            </div>

            <div class="rows">
                    <div class="rows is-centered">
                        <div class="row">
                            <div style="text-align: center;">
<!--                                <img src="assets/images/exploration_performance.png" class="interpolation-image" alt="" style="display: block; margin-left: auto; margin-right: auto; width: 80%;" />-->
                                <img src="assets/images/table_1.png" width="600px" class="interpolation-image" alt="" style="margin-top: 50px; display: block; margin-left: auto; margin-right: auto;" />
                                <br />
                                <span style="font-size: 110%;">
                                    Even the strongest model (Claude) only completed 7/24 tasks in lab-play, illustrating substantial room for improvement in this benchmark.
                                </span>
                            </div>
                        </div>
                    </div>
            </div>
        </section>

        <section class="section">
            <div class="container is-max-widescreen">
                <h2 class="title is-3">Key Insights</h2>
                <p style="font-size: 115%;">
                Our experiments revealed several key patterns that highlight both the capabilities and limitations of current AI agents when faced with open-ended industrial challenges:
                </p>
                <div class="content has-text-justified" style="margin-top:2em">
                    <div class="columns">
                        <div class="column">
                            <div class="feature-box">
                                <h4 class="title is-5">1. Coding skill predicts performance</h4>
                                <p>Models with stronger coding abilities (Claude 3.5-Sonnet, GPT-4o) achieved higher Production Scores and completed more lab tasks. Claude outperformed others with a PS of 293,206 and 28 milestones, progressing beyond early-game resource extraction.</p>
                            </div>
                        </div>

                        <div class="column">
                            <div class="feature-box">
                                <h4 class="title is-5">2. Technology investment drives growth</h4>
                                <p>Only Claude consistently invested resources in researching new technologies, despite their importance for long-term progression. After deploying electric mining drills at step 3k, Claude's PS grew by 50% (from 200k to 300k), demonstrating the value of strategic investment.</p>
                            </div>
                        </div>

                    </div>

                    <div class="columns">
                        <div class="column">
                            <div class="feature-box">
                                <h4 class="title is-5">3. Planning is essential in open-play</h4>
                                <p>In open-play, agents frequently pursue short-sighted objectives — like Gemini-2.0 manually crafting 300+ wooden chests over 100 steps — rather than investing in research or scaling existing production. This reveals a telling discrepancy: while Gemini-2 and Deepseek demonstrate early-game automation capabilities in structured lab-play, they rarely attempt to create cohesive factories during open-ended exploration, resulting in poorer overall performance.</p>
                            </div>
                        </div>

                       <div class="column">
                            <div class="feature-box">
                                <h4 class="title is-5">4. Spatial reasoning is a major limitation</h4>
<!--                                <p>Models struggled with spatial planning when building multi-section factories. Common failures included placing entities too close together, not leaving room for connections, or incorrect inserter placement, leading to significant underperformance in complex tasks.</p>-->
<!--                            -->
                                <p>All models exhibited limitations in spatial planning when constructing multi-section factories. Common failures included placing entities too close together, not allocating space for connections, or incorrect inserter placement - issues that severely impacted performance in complex tasks requiring coordination of multiple production lines.</p>

                            </div>
                        </div>
                    </div>

                    <div class="columns">
                        <div class="column">
                            <div class="feature-box">
                                <h4 class="title is-5">5. Error recovery poses a significant challenge</h4>
                                <p>Models frequently become trapped in repetitive error patterns, attempting the same invalid operations repeatedly rather than exploring alternative solutions. For instance, GPT-4o repeated the same API method incorrectly for 78 consecutive steps despite identical error messages.</p>
                            </div>
                        </div>
                        <div class="column">
                            <div class="feature-box">
                                <h4 class="title is-5">6. Programming styles vary significantly</h4>
                                <p>Models exhibited distinct coding approaches: Claude favored a REPL style with extensive print statements (43.3% of code lines) but few assertions (2.0%), while GPT-4o used a defensive style with more validation checks (12.8% assertions) and fewer prints (10.3%).</p>

                            </div>
                        </div>
                    </div>
                </div>
            </div>
        </section>

        <!--Conclusion-->
        <section class="section">
            <div class="container is-max-widescreen">
                <div class="rows">
                    <div class="rows is-centered">
                        <div class="row is-full-width">
                            <h2 class="title is-3"><span class="dvima">Conclusion</span></h2>
                            <div class="content has-text-justified">
<!--                                <p style="font-size: 125%;">-->
<!--                                    In this work, we introduce the Factorio Learning Environment (FLE), a platform for evaluating AI agents in complex, industrial-scale automation scenarios. Through our complementary evaluation protocols - structured lab-play and unbounded open-play - we assess agent capabilities in:-->
<!--                                </p>-->
<!--                                <ul style="font-size: 115%;">-->
<!--                                    <li>Long-term planning across thousands of steps</li>-->
<!--                                    <li>Spatial reasoning and factory layout optimization</li>-->
<!--                                    <li>Resource allocation in complex production chains</li>-->
<!--                                    <li>Error recovery and iterative debugging</li>-->
<!--                                </ul>-->
                                <p style="font-size: 115%;">
                                    Our results show that even state-of-the-art LLMs struggle with the coordination and optimization challenges inherent in automation tasks. The rapidly scaling complexity of Factorio's technology tree creates evaluation scenarios that will remain challenging even as progress in AI research continues, allowing meaningful differentiation between increasingly capable models.
                                </p>

<!--                                <p style="font-size: 115%;">-->
<!--                                    Looking forward, FLE provides a platform for investigating critical research questions:-->
<!--                                </p>-->

<!--                                <ul style="font-size: 115%;">-->
<!--                                    <li>How can we develop agents that better understand spatial constraints and resource interdependencies?</li>-->
<!--                                    <li>What agent frameworks enable more effective error recovery and debugging in complex environments?</li>-->
<!--                                    <li>How might advances in planning and resource optimization in Factorio transfer to real-world industrial systems?</li>-->
<!--                                </ul>-->

                                <p style="font-size: 115%;">
                                    We release the Factorio Learning Environment as an open-source platform, along with our evaluation protocols and baseline implementations, to encourage research on agent capabilities in complex, open-ended domains.
                                </p>

                            </div>
                        </div>
                    </div>
                </div>
            </div>
        </section>



        <!--Team-->
        <section class="section">
            <div class="container is-max-widescreen">
                <div class="rows">
                    <div class="rows is-centered">
                        <div class="row is-full-width">
<!--                            <h2 class="title is-3"><span class="dvima">Team</span></h2>-->

<!--                            <div class="columns" style="max-width: 80%; padding-left: 10%;">-->
<!--                                <div class="column has-text-centered video-column">-->
<!--                                    &lt;!&ndash; Modified class &ndash;&gt;-->
<!--                                    <a href="https://www.unicef.org.uk/donate/donate-now-to-protect-children-in-ukraine/" target="_blank" style="border-bottom: none;">-->
<!--                                        <span class="image" style="padding-left: 10%;"><img src="assets/images/team/jack.png" alt="" style="width: 90%;" /></span>-->
<!--                                    </a>-->
<!--                                    <span style="font-weight: bold; font-size: 125%;">Jack Hopkins *</span>-->
<!--                                </div>-->

<!--                                <div class="column has-text-centered video-column">-->
<!--                                    <a href="https://www.linkedin.com/in/m%C3%A4rt-bakler/" target="_blank" style="border-bottom: none;">-->
<!--                                        <span class="image" style="padding-left: 10%;"><img src="assets/images/team/mart.png" alt="" style="width: 82%;" /></span>-->
<!--                                    </a>-->
<!--                                    <span style="font-weight: bold; font-size: 125%;">Mart Bakler *</span>-->
<!--                                </div>-->

<!--                                <div class="column has-text-centered video-column">-->
<!--                                    <a href="https://akbir.dev/" target="_blank" style="border-bottom: none;">-->
<!--                                        <span class="image" style="padding-left: 10%;"><img src="assets/images/team/akbir.png" alt="" style="width: 90%;" /></span>-->
<!--                                    </a>-->
<!--                                    <span style="font-weight: bold; font-size: 125%;">Akbir Khan</span>-->
<!--                                </div>-->

<!--&lt;!&ndash;                                <div class="column has-text-centered video-column">&ndash;&gt;-->
<!--&lt;!&ndash;                                    <a href="https://yunfanj.com/" target="_blank" style="border-bottom: none;">&ndash;&gt;-->
<!--&lt;!&ndash;                                        <span class="image" style="padding-left: 10%;"><img src="assets/images/avatars/yunfan.jpg" alt="" style="width: 90%;" /></span>&ndash;&gt;-->
<!--&lt;!&ndash;                                    </a>&ndash;&gt;-->
<!--&lt;!&ndash;                                    <span style="font-weight: bold; font-size: 125%;">Yunfan Jiang<sup>*</sup></span>&ndash;&gt;-->
<!--&lt;!&ndash;                                </div>&ndash;&gt;-->

<!--&lt;!&ndash;                                <div class="column has-text-centered video-column">&ndash;&gt;-->
<!--&lt;!&ndash;                                    <a href="https://ai.stanford.edu/~amandlek/" target="_blank" style="border-bottom: none;">&ndash;&gt;-->
<!--&lt;!&ndash;                                        <span class="image" style="padding-left: 10%;"><img src="assets/images/avatars/ajay.jpeg" alt="" style="width: 90%;" /></span>&ndash;&gt;-->
<!--&lt;!&ndash;                                    </a>&ndash;&gt;-->
<!--&lt;!&ndash;                                    <span style="font-weight: bold; font-size: 125%;">Ajay Mandlekar<sup>*</sup></span>&ndash;&gt;-->
<!--&lt;!&ndash;                                </div>&ndash;&gt;-->
<!--                            </div>-->
<!--                            <br />-->
<!--                            <span style="max-width: 80%; padding-left: 11%;">* Equal Contribution</span>-->
<!--                            <br />-->
<!--                            <br />-->
<!--                            <span>With thanks to Jack Kleeman and Minqi Jiang for their invaluable help with setting up compute resources and advice in development of this project.</span>-->
                        </div>
                    </div>
                </div>
            </div>
        </section>


        <section class="section" id="BibTeX">
            <div class="container is-max-widescreen content">
                <h2 class="title">BibTeX</h2>
                <pre><code>@article{hopkins2025factorio,
  title   = {Factorio Learning Environment},
  author  = {Jack Hopkins and Mart Bakler and Akbir Khan},
  year    = {2025},
<<<<<<< HEAD
  journal = {arXiv preprint arXiv: Arxiv-2305.09617}
=======
  journal = {arXiv preprint arXiv: PENDING}
>>>>>>> 2de2d98a
}</code></pre>
                <div class="rows">
                    <div class="rows is-centered">With thanks to Jack Kleeman and Minqi Jiang for their invaluable help with setting up compute resources and advice during the inception of this project. Thanks to Wube and the Factorio team for developing such a stimulating game.
                    </div>
            </div>
            </div>

        </section>

        <footer class="footer">
            <div class="container">
                <div class="columns is-centered">
                    <div class="column">
                        <div class="content has-text-centered">
                            <p>
                                Website template borrowed from <a href="https://github.com/nerfies/nerfies.github.io" target="_blank">NeRFies</a>, <a href="https://github.com/cliport/cliport.github.io" target="_blank">CLIPort</a>, <a href="https://voyager.minedojo.org/" target="_blank">Voyager</a> and
                                <a href="https://github.com/vimalabs/vimalabs.github.io" target="_blank">VIMA</a>.
                            </p>
                        </div>
                    </div>
                </div>
            </div>
        </footer>
    </body>
</html>

<script>
document.addEventListener('DOMContentLoaded', function() {
    // Detect if user is on mobile
    const isMobile = /Android|webOS|iPhone|iPad|iPod|BlackBerry|IEMobile|Opera Mini/i.test(navigator.userAgent);

    // Get all videos
    const videos = document.querySelectorAll('.video-container video');

    videos.forEach(video => {
        // Add muted and autoplay attributes for desktop
        if (!isMobile) {
            video.muted = true;
            video.autoplay = true;
            video.loop = true;
        }

        // Create a play button overlay (visible only on mobile)
        const playButton = document.createElement('div');
        playButton.className = 'play-button';
        playButton.innerHTML = '<i class="fas fa-play"></i>';
        playButton.style.position = 'absolute';
        playButton.style.top = '50%';
        playButton.style.left = '50%';
        playButton.style.transform = 'translate(-50%, -50%)';
        playButton.style.backgroundColor = 'rgba(0,0,0,0.6)';
        playButton.style.color = 'white';
        playButton.style.borderRadius = '50%';
        playButton.style.width = '60px';
        playButton.style.height = '60px';
        playButton.style.display = isMobile ? 'flex' : 'none';
        playButton.style.alignItems = 'center';
        playButton.style.justifyContent = 'center';
        playButton.style.cursor = 'pointer';
        playButton.style.zIndex = '20';

        // Add click handler to play the video
        playButton.addEventListener('click', function() {
            video.play()
                .then(() => {
                    playButton.style.display = 'none';
                })
                .catch(e => {
                    console.log('Playback failed:', e);
                });
        });

        // Add click handler to the video itself
        video.addEventListener('click', function() {
            if (video.paused) {
                video.play()
                    .then(() => {
                        playButton.style.display = 'none';
                    })
                    .catch(e => {
                        console.log('Playback failed:', e);
                    });
            } else {
                video.pause();
                if (isMobile) {
                    playButton.style.display = 'flex';
                }
            }
        });

        // Add the play button to the video container
        video.parentNode.appendChild(playButton);

        // Handle video events
        video.addEventListener('ended', function() {
            if (isMobile) {
                playButton.style.display = 'flex';
            }
        });

        video.addEventListener('pause', function() {
            if (isMobile) {
                playButton.style.display = 'flex';
            }
        });

        video.addEventListener('play', function() {
            playButton.style.display = 'none';
        });

        // Optimize performance by lazily loading videos and pausing when not in view
        const observer = new IntersectionObserver((entries) => {
            entries.forEach(entry => {
                if (entry.isIntersecting) {
                    // If on desktop, automatically play when in view
                    if (!isMobile && video.paused) {
                        video.play().catch(e => console.log('Auto-play failed:', e));
                    }
                } else {
                    // Pause video when out of view (desktop only)
                    if (!isMobile && !video.paused) {
                        video.pause();
                    }
                }
            });
        }, {
            threshold: 0.1,
            rootMargin: '0px 0px 100px 0px' // Start loading a bit before it comes into view
        });

        observer.observe(video);
    });

    // Also implement visibility API as a fallback for better mobile performance
    document.addEventListener('visibilitychange', function() {
        if (document.hidden && !isMobile) {
            // Pause all videos when the page is not visible
            videos.forEach(video => {
                if (!video.paused) video.pause();
            });
        }
    });
});
</script><|MERGE_RESOLUTION|>--- conflicted
+++ resolved
@@ -742,11 +742,7 @@
   title   = {Factorio Learning Environment},
   author  = {Jack Hopkins and Mart Bakler and Akbir Khan},
   year    = {2025},
-<<<<<<< HEAD
-  journal = {arXiv preprint arXiv: Arxiv-2305.09617}
-=======
-  journal = {arXiv preprint arXiv: PENDING}
->>>>>>> 2de2d98a
+  journal = {arXiv preprint arXiv:2503.09617 }
 }</code></pre>
                 <div class="rows">
                     <div class="rows is-centered">With thanks to Jack Kleeman and Minqi Jiang for their invaluable help with setting up compute resources and advice during the inception of this project. Thanks to Wube and the Factorio team for developing such a stimulating game.
