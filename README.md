--- conflicted
+++ resolved
@@ -73,7 +73,6 @@
 1. **Clone the repository**:
 
 ```bash
-<<<<<<< HEAD
 # Start Factorio cluster
 fle cluster start
 
@@ -95,34 +94,6 @@
 > When you run `fle` for the first time, an `.env` file and a `configs/` directory with example configurations are created automatically
 
 ### Gym Environment Usage
-=======
-git clone https://github.com/JackHopkins/factorio-learning-environment.git
-cd factorio-learning-environment
-
-# Using uv
-uv sync --extra env --extra eval
-
-# Using pip
-pip install -e .[env,eval]
-```
-
-2. **Configure Docker permissions** (for Linux users):
-   If you typically run Docker with sudo, add your user to the docker group:
-   ```bash
-   sudo usermod -aG docker $USER
-   newgrp docker
-   ```
-
-3. **Launch FLE Docker server**:
-   ```bash
-   # For macOS and Windows (Open Docker Desktop application):
-
-   # For Linux (Start Docker daemon):
-   sudo systemctl start docker
-
-   # Build Docker image
-   cd cluster/docker
-   docker build -t factorio .
 
    # Run Factorio servers
    cd ../local
@@ -134,7 +105,6 @@
    ./run-envs.sh restart             # Restarts with previous configuration
    ```
    **Note**: The script automatically detects your platform (arm64/amd64) and configures Docker appropriately.
->>>>>>> b891a5e8
 
 4. **Configure firewall** (if running server on a different machine):
    Open the following ports:
