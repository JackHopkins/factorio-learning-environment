--- conflicted
+++ resolved
@@ -133,10 +133,6 @@
                                     ].instances[instance.tcp_port].error_count + 1
                     )
             raise e
-<<<<<<< HEAD
-
-=======
->>>>>>> 94f0ec24
     def _evaluate_for_achievements(self, code: str, instance: FactorioInstance) \
             -> Tuple[float, GameState, str, List[Union[Entity, EntityGroup]], Dict[str, Dict[str, int]]]:
         # Get initial state information
@@ -145,16 +141,19 @@
         reward, time, result = instance.eval(code, timeout=120)
         post_production_flows = instance.namespace.get_production_stats()
         achievements = get_achievements(start_production_flows, copy.deepcopy(post_production_flows))
-<<<<<<< HEAD
+
+    def _evaluate_for_achievements(self, code: str, instance: FactorioInstance) \
+            -> Tuple[float, GameState, str, List[Union[Entity, EntityGroup]], Dict[str, Dict[str, int]]]:
+        # Get initial state information
+        start_production_flows = instance.namespace.get_production_stats()
+        # Executing code
+        reward, time, result = instance.eval(code, timeout=120)
+        post_production_flows = instance.namespace.get_production_stats()
+        achievements = get_achievements(start_production_flows, copy.deepcopy(post_production_flows))
         
         return result, achievements, post_production_flows
 
 
-=======
-
-        return result, achievements, post_production_flows
-    
->>>>>>> 94f0ec24
     async def _evaluate_single(self, instance_id: int, program: Program, instance: FactorioInstance) \
             -> Tuple[float, GameState, str, List[Union[Entity, EntityGroup]], Dict[str, Dict[str, int]], int]:
         try:
@@ -190,21 +189,13 @@
 
             # Check to see if the inventories are different
             # If so, we manually put a hint in the generated code and result from the game
-<<<<<<< HEAD
-            get_inventory_code = 'print(f"Current inventory: {inspect_inventory()}")'
-=======
             get_inventory_code = 'print(f"Current inventory {inspect_inventory()}")'
->>>>>>> 94f0ec24
             if (start_inventory.__dict__ != final_inventory.__dict__
                     and 'error' not in result.lower()
                     and get_inventory_code not in program.code
                     and 'inspect_inventory()' not in program.code):
                 program.code += f'\n{get_inventory_code}'
-<<<<<<< HEAD
-                result += f'\n'+str(len(program.code.split('\n')))+f': (\'Current inventory: {final_inventory}\',)'
-=======
                 result += f'\n'+str(len(program.code.split('\n')))+f': (\'Current inventory {final_inventory}\',)'
->>>>>>> 94f0ec24
 
             # Check to see if the entities are different
             # If so, we put a hint in the code and result
@@ -216,11 +207,6 @@
             if "error" in result.lower():
                 result += f'(\'Current inventory: {final_inventory}\',)'
                 result += f'(\'Entities on the map after the current step: {entities}\',)'
-<<<<<<< HEAD
-            self.logger.update_instance(tcp_port, status=f"accruing value ({self.value_accrual_time}s)")
-            await asyncio.sleep(self.value_accrual_time)
-=======
->>>>>>> 94f0ec24
 
             score, _ = instance.namespace.score()
             final_reward = score - initial_value
