import asyncio
import argparse
import os
import copy
from dataclasses import dataclass
from typing import Optional
import multiprocessing
from dotenv import load_dotenv

from agents import Python
from agents.agent_abc import AgentABC
from agents.basic_agent import BasicAgent
from eval.open.beam.run import SYSTEM_PROMPT, OBSERVATION_SPACE, MANUAL
from eval.open.db_client import DBClient
from eval.open.independent_runs.simple_evaluator import SimpleFactorioEvaluator
from models.conversation import Conversation
from models.message import Message
from models.game_state import GameState
from models.program import Program
from instance import FactorioInstance
from cluster.local.cluster_ips import get_local_container_ips
from agents.utils.python_parser import PythonParser
from agents.utils import Response
import json
from eval.tasks.task_utils import initiate_task_configs, initialise_starting_state
from eval.tasks.task_abc import TaskABC
load_dotenv()

COURTESY_SLEEP = 5

@dataclass
class EvalConfig:
    """Configuration for evaluation"""
    #model: str
    #system_prompt: str
    agent: AgentABC
    version: int
    task: TaskABC
    version_description: str
    resume_version: Optional[int] = None
    


class TrajectoryRunner:
    """Handles program generation and evaluation for a single trajectory"""

    def __init__(self,
                 #llm_factory: LLMFactory,
                 agent: AgentABC,
                 db_client: DBClient,
                 evaluator: SimpleFactorioEvaluator,
                 config: EvalConfig,
                 process_id: int):
        self.agent = agent
        self.db = db_client
        self.evaluator = evaluator
        self.config = config
        self.iteration_times = []
        self.process_id = process_id


    def _is_model_compatible_with_n_samples(self, model):
        """Check if model supports batch sampling"""
        return "gpt" in model or 'o1' in model or 'gemini' in model


    async def _generate_program(self, conversation: Conversation, response: Response, meta={}) -> Program:
        conversation = copy.deepcopy(conversation)
        try:
            policy = await self.agent.step(conversation, response)

            if not policy:
                raise Exception("Policy not valid Python. Skipping.")

            try:
                messages = conversation.model_dump()['messages']
            except Exception:
                messages = conversation.dict()['messages']

            program = Program(
                code=policy.code,
                conversation=conversation,
                response=response.response if response else None,
                token_usage=policy.meta.total_tokens,
                completion_token_usage=policy.meta.output_tokens,
                prompt_token_usage=policy.meta.input_tokens,
                version=self.config.version,
                model=self.agent.model,
                version_description=self.config.version_description,
                meta={"model": self.agent.model, "process_id": self.process_id},
                depth=len(messages) - 2
            )

            if meta:
                program.meta.update(meta)

            return program

        except Exception as e:
            print(f"Program generation failed: {str(e)}")
            return []

    async def get_resume_state(self) -> tuple[Optional[GameState], Optional[Conversation], Optional[int], Optional[int]]:
        """Get the state to resume from"""
        try:
            # Get most recent successful program to resume from
            query = """
            SELECT * FROM programs 
            WHERE version = %s
            AND state_json IS NOT NULL
            AND value IS NOT NULL
            AND meta->>'process_id' = %s::text
            ORDER BY created_at DESC
            LIMIT 1
            """

            with self.db.get_connection() as conn:
                with conn.cursor() as cur:
                    cur.execute(query, (self.config.resume_version, self.process_id))
                    results = cur.fetchall()

            if not results:
                print(f"No valid programs found for version {self.config.resume_version}")
                return None, None, None, None

            # Choose a program to resume from
            program = Program.from_row(dict(zip([desc[0] for desc in cur.description], results[0])))
            return program.state, program.conversation, program.id, program.depth

        except Exception as e:
            print(f"Error getting resume state: {e}")
            return None, None, None, None

    def get_eta(self, current_iteration):
        """Calculate estimated time remaining"""
        if not self.iteration_times:
            return "calculating..."

        avg_iteration_time = sum(self.iteration_times) / len(self.iteration_times)
        remaining_iterations = self.config.task.trajectory_length - current_iteration
        seconds_remaining = avg_iteration_time * remaining_iterations

        # Convert to hours:minutes:seconds
        hours = int(seconds_remaining // 3600)
        minutes = int((seconds_remaining % 3600) // 60)
        seconds = int(seconds_remaining % 60)

        return f"{hours:02d}:{minutes:02d}:{seconds:02d}"

    async def run(self):
        """Run a single trajectory"""
        # Initialize state based on resume or fresh start
        import time
        self.start_time = time.time()

        if self.config.resume_version:
            current_state, current_conversation, parent_id, depth = await self.get_resume_state()
            self.agent.conversation = current_conversation
            if not current_state:
                return
        else:
            current_state = self.config.task.starting_game_state
            depth = 0
            instance = self.evaluator.instance
            instance.reset(current_state)
            entities = instance.namespace.get_entities()
            current_conversation = Conversation(messages=[
                Message(role="system", content=self.config.agent.system_prompt),
                Message(role="assistant", content="print(f'Inventory: {inspect_inventory()}')\n"
                                                  "print(f'Entities: {get_entities()}')\n"),
                Message(role="user", content=f"1: ('Inventory: {current_state.inventory.__dict__}')\n"
                                             f"2: ('Entities: {entities}')"),
            ])
            self.agent.conversation = current_conversation
            parent_id = None

        last_response = None
        # Run trajectory
        for iteration in range(depth, self.config.task.trajectory_length):
            iteration_start = time.time()
            time.sleep(COURTESY_SLEEP) # courtesy sleep
            try:
                program = await self._generate_program(self.agent.conversation, last_response)

                print(f"Generated program {multiprocessing.current_process().name} - "
                      f"Model: {self.config.agent.model} - "
                      f"Iteration {iteration}/{self.config.task.trajectory_length}")

                if not program:
                    continue

                program.parent_id = parent_id

                # Evaluate program
                instance = self.evaluator.instance
                instance.reset(current_state)
                evaluated_program, task_verification_response = await self.evaluator.evaluate(program, current_state, self.config.task)

                print(program.code + "\n"+"="*50)
                print("\033[1m\n".join(['>>>\t'+line for line in program.response.strip().replace('\\n', '\n\t').split('\n')]).strip()+"\033[0m")
                print(f"Evaluated program {multiprocessing.current_process().name} - "
                      f"Model: {self.config.agent.model} - "
                      f"Iteration {iteration}/{self.config.task.trajectory_length}")

                if not evaluated_program:
                    continue

                program = evaluated_program
                self.agent.conversation = program.conversation

                last_response = Response(
                    code=program.code,
                    created_at=program.created_at,
                    score=program.value,
                    achievements=program.achievements,
                    step=depth,
                    ticks = program.ticks,
                    flows = program.flows,
                    response=program.response,
                    task=task_verification_response
                )

                # Save program
                saved_program = await self.db.create_program(program)
                print(f"Saved program {multiprocessing.current_process().name} - "
                      f"Model: {self.config.agent.model} - "
                      f"Iteration {iteration}/{self.config.task.trajectory_length}")

                parent_id = saved_program.id

                # Update state for next iteration
                if program.state:
                    current_state = program.state
                    current_conversation = program.conversation

                # Record iteration time
                iteration_time = time.time() - iteration_start
                self.iteration_times.append(iteration_time)

                # Keep only last 50 iterations for moving average
                if len(self.iteration_times) > 50:
                    self.iteration_times = self.iteration_times[-50:]

                if iteration % 10 == 0:
                    elapsed = time.time() - self.start_time
                    elapsed_str = f"{int(elapsed // 3600):02d}:{int((elapsed % 3600) // 60):02d}:{int(elapsed % 60):02d}"
                    eta = self.get_eta(iteration)
                    print(f"\033[92m Process {multiprocessing.current_process().name} - "
                          f"Model: {self.config.agent.model} - "
                          f"Iteration {iteration}/{self.config.task.trajectory_length} - "
                          f"Value: {program.value:.2f} - "
                          f"Elapsed: {elapsed_str} - "
                          f"ETA: {eta}")

            except Exception as e:
                print(f"Error in iteration {iteration}: {e}")
                continue


def create_factorio_instance(instance_id: int) -> FactorioInstance:
    """Create a single Factorio instance"""
    ips, udp_ports, tcp_ports = get_local_container_ips()

    instance = FactorioInstance(
        address=ips[instance_id],
        tcp_port=tcp_ports[instance_id],
        bounding_box=200,
        fast=True,
        cache_scripts=True,
        inventory={},
        all_technologies_researched=False
    )
    instance.speed(10)
    return instance


async def create_db_client() -> DBClient:
    """Create database client with connection pool"""
    return DBClient(
        max_conversation_length=40,
        min_connections=2,
        max_connections=5,
        host=os.getenv("SKILLS_DB_HOST"),
        port=os.getenv("SKILLS_DB_PORT"),
        dbname=os.getenv("SKILLS_DB_NAME"),
        user=os.getenv("SKILLS_DB_USER"),
        password=os.getenv("SKILLS_DB_PASSWORD")
    )


async def run_trajectory(process_id: int, config: EvalConfig):
    """Entry point for running a single trajectory"""
    # Initialize components
    db_client = await create_db_client()
    #llm_factory = LLMFactory(model=config.model)
    instance = create_factorio_instance(process_id)

    evaluator = SimpleFactorioEvaluator(
        db_client=db_client,
        instance=instance,
        value_accrual_time=1,
        error_penalty=0
    )

    runner = TrajectoryRunner(config.agent, db_client, evaluator, config, process_id)
    await runner.run()

    await db_client.cleanup()


def run_process(process_id: int, config: EvalConfig):
    """Process entry point"""
    asyncio.run(run_trajectory(process_id, config))


async def get_next_version() -> int:
    """Get next available version number"""
    db_client = await create_db_client()
    version = await db_client.get_largest_version()
    await db_client.cleanup()
    return version + 1


def main():
    parser = argparse.ArgumentParser()
    parser.add_argument('--resume-versions', type=str, help='Comma-separated list of versions to resume from')
    args = parser.parse_args()
    task_folder = r"eval\tasks\task_definitions"

    # Model configurations
    # model_configs = [
    #     #{"model": "meta-llama/Llama-3.3-70B-Instruct-Turbo", "resume_version": 488},
    #     #{"model": "gpt-4o-mini", "resume_version": None},
    #     {"model": "gpt-4o", "resume_version": 532},
       # {"model": "gpt-4o-mini", "resume_version": 505},
        #{"model": "deepseek-chat", "resume_version": 507}
        #{"model": "deepseek-chat", "resume_version": None},#491},
        #{"model": "claude-3-5-sonnet-20241022", "resume_version": None}#517}#516}
        #{"model": "gpt-4o", "resume_version": 524}
        #{"model": "claude-3-5-sonnet-20241022", "resume_version": 527}
        #{"model": 'o3-mini', "resume_version": 510}#509 }#508}
    #]
    # model_configs = [
    #     {"model": "gpt-4o-mini", "resume_version": 487}
    # ]

<<<<<<< HEAD
    run_configs = [
        {"model": "gpt-4o", "resume_version": 532, "task": "iron_gear_wheel_throughput_16"},
    ]

    # Update resume versions if provided
    if args.resume_versions:
        versions = [int(v.strip()) if v.strip() else None for v in args.resume_versions.split(',')]
        for i, version in enumerate(versions[:len(model_configs)]):
            if version is not None:
                model_configs[i]["resume_version"] = version

    # Create initial state and get system prompt
    instance = create_factorio_instance(0)
=======
    # Create initial state and get system prompt
    instance = create_factorio_instance(0)
    initial_state = GameState.from_instance(instance)
    system_prompt = instance.get_system_prompt()
    #system_prompt = SYSTEM_PROMPT + '\n\n' + API_SCHEMA + '\n\n# Observations:\n' + OBSERVATION_SPACE

    run_configs = [
        {"agent": BasicAgent(model="gpt-4o", system_prompt=system_prompt), "resume_version": 551},
        {"agent": BasicAgent(model="gpt-4o", system_prompt=system_prompt), "resume_version": 552},
        {"agent": BasicAgent(model="gpt-4o", system_prompt=system_prompt), "resume_version": 553},
        {"agent": BasicAgent(model="gpt-4o", system_prompt=system_prompt), "resume_version": 554},
        {"agent": BasicAgent(model="deepseek-chat", system_prompt=system_prompt), "resume_version": 555},
        {"agent": BasicAgent(model="deepseek-chat", system_prompt=system_prompt), "resume_version": 556},
        {"agent": BasicAgent(model="deepseek-chat", system_prompt=system_prompt), "resume_version": 557},
        {"agent": BasicAgent(model="deepseek-chat", system_prompt=system_prompt), "resume_version": 558},

        # {"agent": BasicAgent(model="gpt-4o-mini", system_prompt=system_prompt), "resume_version": None },
        # {"agent": BasicAgent(model="gpt-4o-mini", system_prompt=system_prompt), "resume_version": None},
        # {"agent": BasicAgent(model="gpt-4o-mini", system_prompt=system_prompt), "resume_version": None},
        # {"agent": BasicAgent(model="gpt-4o-mini", system_prompt=system_prompt), "resume_version": None},

        {"agent": BasicAgent(model="anthropic/claude-3.5-sonnet-open-router", system_prompt=system_prompt), "resume_version": 559},
        {"agent": BasicAgent(model="anthropic/claude-3.5-sonnet-open-router", system_prompt=system_prompt), "resume_version": 560},
        {"agent": BasicAgent(model="anthropic/claude-3.5-sonnet-open-router", system_prompt=system_prompt), "resume_version": 561},
        {"agent": BasicAgent(model="anthropic/claude-3.5-sonnet-open-router", system_prompt=system_prompt), "resume_version": 562},

        # {"agent": BasicAgent(model="claude-3-5-sonnet-20241022-open-router", system_prompt=system_prompt), "resume_version": 559},
        # {"agent": BasicAgent(model="claude-3-5-sonnet-20241022-open-router", system_prompt=system_prompt), "resume_version": 560},
        # {"agent": BasicAgent(model="claude-3-5-sonnet-20241022-open-router", system_prompt=system_prompt), "resume_version": 561},
        # {"agent": BasicAgent(model="claude-3-5-sonnet-20241022-open-router", system_prompt=system_prompt), "resume_version": 562},
>>>>>>> 2761ce05

    ]

<<<<<<< HEAD
=======
    # Update resume versions if provided
    if args.resume_versions:
        versions = [int(v.strip()) if v.strip() else None for v in args.resume_versions.split(',')]
        for i, version in enumerate(versions[:len(run_configs)]):
            if version is not None:
                run_configs[i]["resume_version"] = version


>>>>>>> 2761ce05
    # Get starting version number for new runs
    base_version = asyncio.run(get_next_version())

    processes = []
<<<<<<< HEAD


    for run_idx, run_config in enumerate(run_configs):
        task_key = run_config["task"]
        # read in the input task
        with open(os.path.join(task_folder, f"{task_key}.json"), "r") as f:
            input_task = json.load(f)
        task = initiate_task_configs(input_task)
        task = initialise_starting_state(instance, task)
        agent = ExampleAgent(run_config["model"], system_prompt)
        config = EvalConfig(
            #model=model_config["model"],
            #system_prompt=system_prompt,
            agent=agent,
            version=run_config["resume_version"] if run_config["resume_version"] else base_version + model_idx,
            version_description=f"model:{run_config['model']}\ntype:simple_trajectory",
            resume_version=run_config["resume_version"],
            task=task
        )

        # Start 4 processes for each model
        RUNS_PER_MODEL = 4
        for process_id in range(RUNS_PER_MODEL):
            global_process_id = (run_idx * RUNS_PER_MODEL) + process_id# + 16
            p = multiprocessing.Process(
                target=run_process,
                args=(global_process_id, config)
            )
            p.start()
            processes.append(p)
=======
    for run_idx, run_config in enumerate(run_configs):
        config = EvalConfig(
            agent=run_config["agent"],
            initial_state=initial_state,
            version=run_config["resume_version"] if run_config["resume_version"] else base_version + run_idx,
            version_description=f"model:{run_config['agent'].model}\ntype:simple_trajectory",
            resume_version=run_config["resume_version"],
            trajectory_length=3000
        )

        p = multiprocessing.Process(
            target=run_process,
            args=(run_idx, config)
        )
        p.start()
        processes.append(p)
>>>>>>> 2761ce05

    # Wait for all processes to complete
    for p in processes:
        p.join()


if __name__ == "__main__":
    multiprocessing.set_start_method('spawn')
    main()<|MERGE_RESOLUTION|>--- conflicted
+++ resolved
@@ -327,38 +327,8 @@
     args = parser.parse_args()
     task_folder = r"eval\tasks\task_definitions"
 
-    # Model configurations
-    # model_configs = [
-    #     #{"model": "meta-llama/Llama-3.3-70B-Instruct-Turbo", "resume_version": 488},
-    #     #{"model": "gpt-4o-mini", "resume_version": None},
-    #     {"model": "gpt-4o", "resume_version": 532},
-       # {"model": "gpt-4o-mini", "resume_version": 505},
-        #{"model": "deepseek-chat", "resume_version": 507}
-        #{"model": "deepseek-chat", "resume_version": None},#491},
-        #{"model": "claude-3-5-sonnet-20241022", "resume_version": None}#517}#516}
-        #{"model": "gpt-4o", "resume_version": 524}
-        #{"model": "claude-3-5-sonnet-20241022", "resume_version": 527}
-        #{"model": 'o3-mini', "resume_version": 510}#509 }#508}
-    #]
-    # model_configs = [
-    #     {"model": "gpt-4o-mini", "resume_version": 487}
-    # ]
-
-<<<<<<< HEAD
-    run_configs = [
-        {"model": "gpt-4o", "resume_version": 532, "task": "iron_gear_wheel_throughput_16"},
-    ]
-
-    # Update resume versions if provided
-    if args.resume_versions:
-        versions = [int(v.strip()) if v.strip() else None for v in args.resume_versions.split(',')]
-        for i, version in enumerate(versions[:len(model_configs)]):
-            if version is not None:
-                model_configs[i]["resume_version"] = version
-
     # Create initial state and get system prompt
     instance = create_factorio_instance(0)
-=======
     # Create initial state and get system prompt
     instance = create_factorio_instance(0)
     initial_state = GameState.from_instance(instance)
@@ -366,14 +336,14 @@
     #system_prompt = SYSTEM_PROMPT + '\n\n' + API_SCHEMA + '\n\n# Observations:\n' + OBSERVATION_SPACE
 
     run_configs = [
-        {"agent": BasicAgent(model="gpt-4o", system_prompt=system_prompt), "resume_version": 551},
-        {"agent": BasicAgent(model="gpt-4o", system_prompt=system_prompt), "resume_version": 552},
-        {"agent": BasicAgent(model="gpt-4o", system_prompt=system_prompt), "resume_version": 553},
-        {"agent": BasicAgent(model="gpt-4o", system_prompt=system_prompt), "resume_version": 554},
-        {"agent": BasicAgent(model="deepseek-chat", system_prompt=system_prompt), "resume_version": 555},
-        {"agent": BasicAgent(model="deepseek-chat", system_prompt=system_prompt), "resume_version": 556},
-        {"agent": BasicAgent(model="deepseek-chat", system_prompt=system_prompt), "resume_version": 557},
-        {"agent": BasicAgent(model="deepseek-chat", system_prompt=system_prompt), "resume_version": 558},
+        {"agent": BasicAgent(model="gpt-4o", system_prompt=system_prompt), "resume_version": 551, "task": "iron_gear_wheel_throughput_16"},
+        {"agent": BasicAgent(model="gpt-4o", system_prompt=system_prompt), "resume_version": 552, "task": "iron_gear_wheel_throughput_16"},
+        {"agent": BasicAgent(model="gpt-4o", system_prompt=system_prompt), "resume_version": 553, "task": "iron_gear_wheel_throughput_16"},
+        {"agent": BasicAgent(model="gpt-4o", system_prompt=system_prompt), "resume_version": 554, "task": "iron_gear_wheel_throughput_16"},
+        {"agent": BasicAgent(model="deepseek-chat", system_prompt=system_prompt), "resume_version": 555, "task": "iron_gear_wheel_throughput_16"},
+        {"agent": BasicAgent(model="deepseek-chat", system_prompt=system_prompt), "resume_version": 556, "task": "iron_gear_wheel_throughput_16"},
+        {"agent": BasicAgent(model="deepseek-chat", system_prompt=system_prompt), "resume_version": 557, "task": "iron_gear_wheel_throughput_16"},
+        {"agent": BasicAgent(model="deepseek-chat", system_prompt=system_prompt), "resume_version": 558, "task": "iron_gear_wheel_throughput_16"},
 
         # {"agent": BasicAgent(model="gpt-4o-mini", system_prompt=system_prompt), "resume_version": None },
         # {"agent": BasicAgent(model="gpt-4o-mini", system_prompt=system_prompt), "resume_version": None},
@@ -389,12 +359,9 @@
         # {"agent": BasicAgent(model="claude-3-5-sonnet-20241022-open-router", system_prompt=system_prompt), "resume_version": 560},
         # {"agent": BasicAgent(model="claude-3-5-sonnet-20241022-open-router", system_prompt=system_prompt), "resume_version": 561},
         # {"agent": BasicAgent(model="claude-3-5-sonnet-20241022-open-router", system_prompt=system_prompt), "resume_version": 562},
->>>>>>> 2761ce05
 
     ]
 
-<<<<<<< HEAD
-=======
     # Update resume versions if provided
     if args.resume_versions:
         versions = [int(v.strip()) if v.strip() else None for v in args.resume_versions.split(',')]
@@ -403,12 +370,10 @@
                 run_configs[i]["resume_version"] = version
 
 
->>>>>>> 2761ce05
     # Get starting version number for new runs
     base_version = asyncio.run(get_next_version())
 
     processes = []
-<<<<<<< HEAD
 
 
     for run_idx, run_config in enumerate(run_configs):
@@ -418,12 +383,11 @@
             input_task = json.load(f)
         task = initiate_task_configs(input_task)
         task = initialise_starting_state(instance, task)
-        agent = ExampleAgent(run_config["model"], system_prompt)
         config = EvalConfig(
             #model=model_config["model"],
             #system_prompt=system_prompt,
-            agent=agent,
-            version=run_config["resume_version"] if run_config["resume_version"] else base_version + model_idx,
+            agent=run_config["agent"],
+            version=run_config["resume_version"] if run_config["resume_version"] else base_version + run_idx,
             version_description=f"model:{run_config['model']}\ntype:simple_trajectory",
             resume_version=run_config["resume_version"],
             task=task
@@ -439,24 +403,6 @@
             )
             p.start()
             processes.append(p)
-=======
-    for run_idx, run_config in enumerate(run_configs):
-        config = EvalConfig(
-            agent=run_config["agent"],
-            initial_state=initial_state,
-            version=run_config["resume_version"] if run_config["resume_version"] else base_version + run_idx,
-            version_description=f"model:{run_config['agent'].model}\ntype:simple_trajectory",
-            resume_version=run_config["resume_version"],
-            trajectory_length=3000
-        )
-
-        p = multiprocessing.Process(
-            target=run_process,
-            args=(run_idx, config)
-        )
-        p.start()
-        processes.append(p)
->>>>>>> 2761ce05
 
     # Wait for all processes to complete
     for p in processes:
