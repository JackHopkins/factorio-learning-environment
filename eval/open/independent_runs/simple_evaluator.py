--- conflicted
+++ resolved
@@ -29,22 +29,15 @@
         if logger:
             self.port_to_group = logger.port_to_group
 
-<<<<<<< HEAD
-    async def evaluate(self, program: Program, start_state: Union[GameState, MultiagentGameState], task, agent_idx: int) -> Program:
+    async def evaluate(self, program: Program, start_state: Union[GameState, MultiagentGameState], task, agent_idx: int, step_statistics: dict = {}) -> Program:
         try:
             self.instance.reset(start_state)
             raw_reward, state, response, entities, achievements, flows, ticks = await self._evaluate_single(program, agent_idx)
-=======
-    async def evaluate(self, program: Program, start_state: GameState, task, step_statistics: dict = {}) -> Program:
-        try:
-            self.instance.reset(start_state)
-            raw_reward, state, response, entities, achievements, flows, ticks = await self._evaluate_single(self.instance.tcp_port, program, self.instance)
             # enchance step statistics with the flows
             if not isinstance(flows, dict):
                 step_statistics.update(flows.to_dict())
             else:
                 step_statistics.update(flows)
->>>>>>> 921e2d65
             task_response = task.verify(score=raw_reward, 
                                                  instance=self.instance, 
                                                  step_statistics=step_statistics)
