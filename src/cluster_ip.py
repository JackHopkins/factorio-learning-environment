--- conflicted
+++ resolved
@@ -56,17 +56,6 @@
 
 
 if __name__ == "__main__":
-<<<<<<< HEAD
-    from dotenv import load_dotenv
-    load_dotenv()
-    profile = os.getenv("AWS_PROFILE")
-    region = os.getenv("AWS_REGION")
-    access_key = os.getenv("AWS_ACCESS_KEY_ID")
-    secret_key = os.getenv("AWS_SECRET_ACCESS_KEY")
-
-    if len(sys.argv) != 2:
-        print("Usage: python cluster_ip.py <cluster_name>")
-=======
     # Load environment variables from .env file
     load_dotenv()
 
@@ -80,7 +69,6 @@
     else:
         print("Error: CLUSTER_NAME not set in .env file and not provided as argument")
         print("Usage: python cluster_ip.py [cluster_name]")
->>>>>>> 80971f7c
         sys.exit(1)
 
     public_ips = get_public_ips(cluster_name)
