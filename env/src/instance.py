--- conflicted
+++ resolved
@@ -20,19 +20,6 @@
 from dotenv import load_dotenv
 from slpp import slpp as lua
 
-<<<<<<< HEAD
-from entities import *
-from lua_manager import LuaScriptManager
-from models.camera import Camera
-from namespace import FactorioNamespace
-from utils.rcon import _lua2python, _get_dir
-from transaction import FactorioTransaction
-from models.research_state import ResearchState
-from rcon.factorio_rcon import RCONClient
-from models.game_state import GameState
-from models.multiagent_game_state import MultiagentGameState
-from utils.controller_loader.system_prompt_generator import SystemPromptGenerator
-=======
 from env.src.entities import *
 from env.src.lua_manager import LuaScriptManager
 from env.src.models.camera import Camera
@@ -42,8 +29,8 @@
 from env.src.models.research_state import ResearchState
 from env.src.rcon.factorio_rcon import RCONClient
 from env.src.models.game_state import GameState
+from env.src.models.multiagent_game_state import MultiagentGameState
 from env.src.utils.controller_loader.system_prompt_generator import SystemPromptGenerator
->>>>>>> f95b379f
 
 CHUNK_SIZE = 32
 MAX_SAMPLES = 5000
@@ -557,11 +544,7 @@
         """
         This resets the cached production flows that we track for achievements and diversity sampling.
         """
-<<<<<<< HEAD
         self.add_command('/sc global.crafted_items = {}; global.harvested_items = {}', raw=True)
-=======
-        self.add_command('/c global.crafted_items = {}; global.harvested_items = {}', raw=True)
->>>>>>> f95b379f
         self.execute_transaction()
 
     def _reset_elapsed_ticks(self):
@@ -574,7 +557,6 @@
     def _reset(self, inventories: List[Dict[str, Any]]):
 
         self.begin_transaction()
-<<<<<<< HEAD
         self.add_command('/sc global.alerts = {}; global.agent_inbox = {}; game.reset_game_state(); global.actions.reset_production_stats(); global.actions.regenerate_resources(1)', raw=True)
         #self.add_command('/sc script.on_nth_tick(nil)', raw=True) # Remove all dangling event handlers
         for i in range(self.num_agents):
@@ -582,17 +564,10 @@
             self.add_command(f'/sc global.actions.regenerate_resources({player_index})', raw=True)
             #self.add_command('clear_inventory', player_index)
             #self.add_command('reset_position', player_index, 0, 0)
-=======
-        self.add_command('/c global.alerts = {}; game.reset_game_state(); global.actions.reset_production_stats(); global.actions.regenerate_resources(1)', raw=True)
-        #self.add_command('/c script.on_nth_tick(nil)', raw=True) # Remove all dangling event handlers
-        self.add_command('clear_inventory', self.player_index)
-        self.add_command('reset_position', self.player_index, 0, 0)
->>>>>>> f95b379f
 
         self.execute_transaction()
 
         self.begin_transaction()
-<<<<<<< HEAD
         self.add_command('/sc global.actions.clear_walking_queue()', raw=True)
         for i in range(self.num_agents):
             player_index = i + 1
@@ -600,14 +575,6 @@
             inventory_items = {k: v for k, v in inventories[i].items()}
             inventory_items_json = json.dumps(inventory_items)
             self.add_command(f"/sc global.actions.initialise_inventory({player_index}, '{inventory_items_json}')", raw=True)
-=======
-        self.add_command(f'/c global.actions.clear_walking_queue(); global.actions.clear_entities({self.player_index})', raw=True)
-
-        # kwargs dict to json
-        inventory_items = {k: v for k, v in kwargs.items()}
-        inventory_items_json = json.dumps(inventory_items)
-        self.add_command(f"/c global.actions.initialise_inventory({self.player_index}, '{inventory_items_json}')", raw=True)
->>>>>>> f95b379f
 
         if self.all_technologies_researched:
             self.add_command("/sc game.players[1].force.research_all_technologies()", raw=True)
@@ -654,17 +621,10 @@
     def initialise(self, fast=True):
 
         self.begin_transaction()
-<<<<<<< HEAD
         self.add_command('/sc global.alerts = {}', raw=True)
         self.add_command('/sc global.elapsed_ticks = 0', raw=True)
         self.add_command('/sc global.fast = {}'.format('true' if fast else 'false'), raw=True)
         #self.add_command('/sc script.on_nth_tick(nil)', raw=True)
-=======
-        self.add_command('/c global.alerts = {}', raw=True)
-        self.add_command('/c global.elapsed_ticks = 0', raw=True)
-        self.add_command('/c global.fast = {}'.format('true' if fast else 'false'), raw=True)
-        #self.add_command('/c script.on_nth_tick(nil)', raw=True)
->>>>>>> f95b379f
         # Peaceful mode
         # self.add_command('/sc game.map_settings.enemy_expansion.enabled = false', raw=True)
         # self.add_command('/sc game.map_settings.enemy_evolution.enabled = false', raw=True)
@@ -673,17 +633,12 @@
             self.lua_script_manager.load_init_into_game('enemies')
         # Create characters for all agents
 
-<<<<<<< HEAD
         self.add_command('/sc player = game.players[1]')
         color_logic = ''
         if self.num_agents > 1:
             color_logic = 'if i==1 then char.color={r=0,g=1,b=0,a=1} elseif i==2 then char.color={r=0,g=0,b=1,a=1} end;'
         
         self.add_command(f'/sc global.agent_characters = {{}}; for _,c in pairs(game.surfaces[1].find_entities_filtered{{type="character"}}) do if c then c.destroy() end end; for i=1,{self.num_agents} do local char = game.surfaces[1].create_entity{{name="character",position={{x=0,y=(i-1)*2}},force=game.forces.player}}; {color_logic} global.agent_characters[i]=char end', raw=True)
-=======
-        self.add_command(f'/c player = game.players[1]')
-        self.add_command('/c global.agent_characters = {}; for _,c in pairs(game.surfaces[1].find_entities_filtered{type="character"}) do if c then c.destroy() end end; global.agent_characters[1]=game.surfaces[1].create_entity{name="character",position={x=0,y=0},force=game.forces.player}', raw=True)
->>>>>>> f95b379f
         self.execute_transaction()
 
         self.lua_script_manager.load_init_into_game('initialise')
