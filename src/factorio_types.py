--- conflicted
+++ resolved
@@ -56,10 +56,11 @@
     IronOre = "iron-ore", None
     CopperOre = "copper-ore", None
     Stone = "stone", None
-<<<<<<< HEAD
     CopperCable = "copper-cable", None # Crafting 2 copper cables requires 1 copper plate
     ElectronicCircuit = "electronic-circuit", None # Crafting requires 3 copper cables, 1 iron plate
     Lab = "lab", Entity # Crafting requires 10 electronic circuits, 10 iron gear wheels, 4 transport belts
+    AutomationSciencePack = "automation-science-pack", None
+    Accumulator = "accumulator", Accumulator
 
     @classmethod
     def from_string(cls, value):
@@ -67,15 +68,6 @@
             if member.value[0] == value:
                 return member
         raise ValueError(f"{value} is not a valid Prototype")
-        
-=======
-    CopperCable = "copper-cable", None
-    ElectronicCircuit = "electronic-circuit", None
-    Lab = "lab", Entity
-    AutomationSciencePack = "automation-science-pack", None
-    Accumulator = "accumulator", Accumulator
->>>>>>> 68b99375
-
 
 class Resource:
     Coal = "coal", ResourcePatch
