global.actions.get_entities = function(player_index, radius, entity_names_json, position_x, position_y)
    local player = game.get_player(player_index)
    local position
    if position_x and position_y then
        position = {x = tonumber(position_x), y = tonumber(position_y)}
    else
        position = player.position
    end

    radius = tonumber(radius) or 5
    local entity_names = game.json_to_table(entity_names_json) or {}
    local area = {
        {position.x - radius, position.y - radius},
        {position.x + radius, position.y + radius}
    }

<<<<<<< HEAD
    local filter = {}
    if entity_names and #entity_names > 0 then
        filter = {name = entity_names}
    end

    local entities
    if #entity_names > 0 then
        entities = player.surface.find_entities_filtered{area = area, force = player.force, filter=filter}
    else
        entities = player.surface.find_entities_filtered{area = area, force = player.force}
    end
=======
    -- Directly use the entity_names in find_entities_filtered
    local filter = {
        area = area,
        force = player.force,
        -- Only add name filter if we have entity names
        name = #entity_names > 0 and entity_names or nil
    }
>>>>>>> f80b4ca5

    local entities = player.surface.find_entities_filtered(filter)
    local result = {}
    for _, entity in ipairs(entities) do
        if entity.name ~= 'character' then
            local serialized = global.utils.serialize_entity(entity)
            table.insert(result, serialized)
        end
    end
    return dump(result)
end<|MERGE_RESOLUTION|>--- conflicted
+++ resolved
@@ -14,7 +14,6 @@
         {position.x + radius, position.y + radius}
     }
 
-<<<<<<< HEAD
     local filter = {}
     if entity_names and #entity_names > 0 then
         filter = {name = entity_names}
@@ -26,15 +25,6 @@
     else
         entities = player.surface.find_entities_filtered{area = area, force = player.force}
     end
-=======
-    -- Directly use the entity_names in find_entities_filtered
-    local filter = {
-        area = area,
-        force = player.force,
-        -- Only add name filter if we have entity names
-        name = #entity_names > 0 and entity_names or nil
-    }
->>>>>>> f80b4ca5
 
     local entities = player.surface.find_entities_filtered(filter)
     local result = {}
