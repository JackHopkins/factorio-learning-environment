--- conflicted
+++ resolved
@@ -36,20 +36,11 @@
     }
 end
 
-<<<<<<< HEAD
 -- -- Note: The debug_rendering.lua library will be loaded separately by the LuaScriptManager
 -- local player = global.agent_characters[1]
 -- player.surface.always_day=true
 -- player.force.character_build_distance_bonus = 100
 -- player.force.research_all_technologies()
-=======
--- Note: The debug_rendering.lua library will be loaded separately by the LuaScriptManager
-local player = global.agent_characters[1]
-player.surface.always_day=true
---game.players[1].character_collision_mask = "not-colliding-with-itself"
-player.force.character_build_distance_bonus = 100
-player.force.research_all_technologies()
->>>>>>> 81cd2a79
 
 
 -- local beam_duration = 9
@@ -363,6 +354,7 @@
     end
     player.teleport(player_position)
     return false
+end
 end
 
 global.crafting_queue = {}
