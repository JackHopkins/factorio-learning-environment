--- conflicted
+++ resolved
@@ -68,11 +68,6 @@
             area = {{-distance, -distance}, {distance, distance}},
             name = "item-on-ground"
         })
-<<<<<<< HEAD
-        -- game.print("Ground items "..#ground_items)
-=======
-
->>>>>>> f95b379f
         -- Merge the arrays
         for _, item in pairs(ground_items) do
             table.insert(entities, item)
@@ -361,7 +356,6 @@
                 direction = entity.direction,
                 entity_number = entity.unit_number or -1,
                 inventories = {},
-<<<<<<< HEAD
                 agent_index = agent_index,
                 color = {
                     r = serialize_number(entity.color.r),
@@ -369,9 +363,6 @@
                     b = serialize_number(entity.color.b),
                     a = serialize_number(entity.color.a)
                 }
-=======
-                agent_index = agent_index
->>>>>>> f95b379f
             }
             -- Get the character's inventory using defines
             local inventory = entity.get_inventory(defines.inventory.character_main)
