--- conflicted
+++ resolved
@@ -4,16 +4,13 @@
 from typing import List, Tuple, Union, Dict
 
 from eval.open.db_client import DBClient
+from eval.open.mcts.logger import FactorioLogger
+
 from env.src.models.game_state import GameState
-from eval.open.mcts.logger import FactorioLogger
 from env.src.models.program import Program
 from env.src.entities import Entity, EntityGroup
 from env.src.instance import FactorioInstance
-<<<<<<< HEAD
 from env.src.utils.profits import get_achievements
-=======
-from utils.profits import get_achievements
->>>>>>> cabf3da2
 
 
 class Evaluator:
