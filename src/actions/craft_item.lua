global.actions.craft_item = function(player_index, entity, count)
    local player = game.get_player(player_index)

    local function calculate_crafting_ticks(recipe, crafts_count)
        -- energy_required is in seconds, multiply by 60 to get ticks
        local ticks_per_craft = (recipe.energy or 0.5) * 60
        return math.ceil(ticks_per_craft * crafts_count)
    end

    local function get_missing_ingredients(player, recipe, count)
        local missing_ingredients = {}
        local crafts_needed = math.ceil(count / recipe.products[1].amount)
        for _, ingredient in pairs(recipe.ingredients) do
            local count_that_player_has = player.get_item_count(ingredient.name)
            local needed = ingredient.amount * crafts_needed
            if count_that_player_has < needed then
                local difference = needed - count_that_player_has
                missing_ingredients[ingredient.name] = difference
            end
        end
        return missing_ingredients
    end

    local function get_required_technology(recipe_name, force)
        for _, tech in pairs(force.technologies) do
            if tech.effects then
                for _, effect in pairs(tech.effects) do
                    if effect.type == "unlock-recipe" and effect.recipe == recipe_name then
                        return tech.name
                    end
                end
            end
        end
        return nil
    end

    local function can_craft_recipe(player, recipe_name)
        local recipe = player.force.recipes[recipe_name]
        if not recipe then
            return false, "recipe "..recipe_name.." doesn't exist, it is a raw resource that must be gathered first"
        end
        if not recipe.enabled then
            local required_tech = get_required_technology(recipe_name, player.force)
            local tech_message = required_tech and string.format(" (requires %s technology)", required_tech) or ""
            return false, "recipe not unlocked" .. tech_message
        end
        if recipe.category ~= "crafting" then
<<<<<<< HEAD
            return false, "Item cannot be crafted. Recipe requires a crafting machine or smelting in a furnace"
=======
            return false, "recipe "..recipe_name.." requires specific crafting or smelting machine"
>>>>>>> ee180e8e
        end
        return true, recipe
    end

    local function update_production_stats(force, recipe, crafts_count)
        local stats = force.item_production_statistics
        local craft_stats = {crafted_count = crafts_count, inputs = {}, outputs = {}}
        for _, ingredient in pairs(recipe.ingredients) do
            craft_stats.inputs[ingredient.name] = ingredient.amount * crafts_count
            stats.on_flow(ingredient.name, -ingredient.amount * crafts_count)
        end
        for _, product in pairs(recipe.products) do
            if product.type == "item" then
                stats.on_flow(product.name, product.amount * crafts_count)
                craft_stats.outputs[product.name] = product.amount * crafts_count
            end
        end
        table.insert(global.crafted_items, craft_stats)
    end

    -- Single recursive crafting function that handles both fast and slow modes
    local function attempt_craft(player, entity_name, count, attempted_recipes)
        attempted_recipes = attempted_recipes or {}

        -- Prevent infinite recursion
        if attempted_recipes[entity_name] then
            return 0, "recursive crafting loop detected"
        end
        attempted_recipes[entity_name] = true

        local can_craft, recipe_or_error = can_craft_recipe(player, entity_name)
        if not can_craft then
            return 0, recipe_or_error
        end

        local recipe = recipe_or_error
        local crafts_needed = math.ceil(count / recipe.products[1].amount)
        local actual_craft_count = crafts_needed * recipe.products[1].amount

        -- Check for missing ingredients
        local missing_ingredients = get_missing_ingredients(player, recipe, actual_craft_count)
        if next(missing_ingredients) then
            -- Try to craft each missing ingredient
            for ingredient_name, needed_amount in pairs(missing_ingredients) do
                local crafted_amount, error_msg = attempt_craft(player, ingredient_name, needed_amount, attempted_recipes)
                if crafted_amount == 0 then
<<<<<<< HEAD
                    return 0, "couldn't craft a required sub-ingredient " .. ingredient_name .. ": " .. error_msg .. ". Missing amount " .. needed_amount .. ")"
=======
                    return 0, "couldn't craft intermediate " .. ingredient_name .. " - " .. error_msg
>>>>>>> ee180e8e
                end
            end
        end

        -- Calculate total ticks needed for this craft
        local crafting_ticks = calculate_crafting_ticks(recipe, crafts_needed)


        -- After potentially crafting intermediates, check if we can now craft the original item
        if global.fast then
            -- Only add ticks in fast mode since in slow mode they are added naturally
            global.elapsed_ticks = global.elapsed_ticks + crafting_ticks

            -- Fast crafting implementation
            local missing = get_missing_ingredients(player, recipe, actual_craft_count)
            if next(missing) then
                local missing_str = ""
                for name, amount in pairs(missing) do
                    missing_str = missing_str .. name .. " x" .. amount .. ", "
                end
                return 0, "still missing ingredients - " .. missing_str:sub(1, -3)
            end

            for _, ingredient in pairs(recipe.ingredients) do
                player.remove_item({name = ingredient.name, count = ingredient.amount * crafts_needed})
            end

            local crafted = player.insert({name = entity_name, count = actual_craft_count})
            if crafted < actual_craft_count then
                player.surface.spill_item_stack(player.position, {name = entity_name, count = actual_craft_count - crafted})
            end

            update_production_stats(player.force, recipe, crafted)
            return crafted, nil
        else
            -- Slow crafting implementation
            local crafted = player.begin_crafting{count=count, recipe=entity_name}
            if crafted == 0 then
                return 0, "unable to begin crafting - check prerequisites and inventory space"
            end
            update_production_stats(player.force, recipe, crafted)
            return crafted, nil
        end
    end

    -- Main crafting logic
    local total_crafted = 0
    local final_error = nil

    while total_crafted < count do
        local remaining = count - total_crafted
        local crafted_amount, error_msg = attempt_craft(player, entity, remaining, {})

        if crafted_amount > 0 then
            total_crafted = total_crafted + crafted_amount
            if not global.fast then
                break
            end
        else
            final_error = error_msg
            break
        end
    end

    if total_crafted >= count or (not global.fast and total_crafted > 0) then
        return count
    elseif total_crafted > 0 then
        error(string.format("\"Successfully crafted %dx but failed to craft %dx %s because %s\"",
            total_crafted, count - total_crafted, entity, final_error))
    else
        error(string.format("\"Failed to craft %dx %s because %s\"",
            count, entity, final_error))
    end
end<|MERGE_RESOLUTION|>--- conflicted
+++ resolved
@@ -45,11 +45,8 @@
             return false, "recipe not unlocked" .. tech_message
         end
         if recipe.category ~= "crafting" then
-<<<<<<< HEAD
-            return false, "Item cannot be crafted. Recipe requires a crafting machine or smelting in a furnace"
-=======
+
             return false, "recipe "..recipe_name.." requires specific crafting or smelting machine"
->>>>>>> ee180e8e
         end
         return true, recipe
     end
@@ -96,11 +93,7 @@
             for ingredient_name, needed_amount in pairs(missing_ingredients) do
                 local crafted_amount, error_msg = attempt_craft(player, ingredient_name, needed_amount, attempted_recipes)
                 if crafted_amount == 0 then
-<<<<<<< HEAD
                     return 0, "couldn't craft a required sub-ingredient " .. ingredient_name .. ": " .. error_msg .. ". Missing amount " .. needed_amount .. ")"
-=======
-                    return 0, "couldn't craft intermediate " .. ingredient_name .. " - " .. error_msg
->>>>>>> ee180e8e
                 end
             end
         end
