--- conflicted
+++ resolved
@@ -72,16 +72,11 @@
     def load_tool_into_game(self, name):
         # Find all scripts for this action by checking prefixes
         tool_scripts = [key for key in self.tool_scripts.keys()
-<<<<<<< HEAD
-                          if key.startswith(f"agent\{name}") or key.startswith(f"admin\{name}")]
-
-=======
                           if key.startswith(f"agent/{name}") or key.startswith(f"admin/{name}")]
         # windows addition
         if len(tool_scripts) == 0:
             tool_scripts = [key for key in self.tool_scripts.keys()
                           if key.startswith(f"agent\\{name}") or key.startswith(f"admin\\{name}")]
->>>>>>> 968ad3ff
         # Sort scripts so server.lua comes last
         tool_scripts.sort(key=lambda x: x.endswith("server.lua"))
 
