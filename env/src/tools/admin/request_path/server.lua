--- conflicted
+++ resolved
@@ -5,10 +5,6 @@
 
 global.actions.request_path = function(player_index, start_x, start_y, goal_x, goal_y, radius, allow_paths_through_own_entities, entity_size)
     local player = global.agent_characters[player_index]
-<<<<<<< HEAD
-=======
-
->>>>>>> f95b379f
     if not player then return nil end
     local size = entity_size/2 - 0.01
 
@@ -26,14 +22,8 @@
             y = math.max(start_y, goal_y) + 10
         }
     }
-<<<<<<< HEAD
-    
-    rendering.draw_circle{width = 1, color = {r = 0.5, g = 0, b = 0.5}, surface = player.surface, radius = 0.303, filled = false, target = {x=start_x, y=start_y}, time_to_live = 12000}
-    rendering.draw_circle{width = 1, color = {r = 0, g = 0.5, b = 0.5}, surface = player.surface, radius = 0.303, filled = false, target = {x=goal_x, y=goal_y }, time_to_live = 12000}
-=======
     rendering.draw_circle{only_in_alt_mode=true, width = 1, color = {r = 0.5, g = 0, b = 0.5}, surface = player.surface, radius = 0.303, filled = false, target = {x=start_x, y=start_y}, time_to_live = 12000}
     rendering.draw_circle{only_in_alt_mode=true, width = 1, color = {r = 0, g = 0.5, b = 0.5}, surface = player.surface, radius = 0.303, filled = false, target = {x=goal_x, y=goal_y }, time_to_live = 12000}
->>>>>>> f95b379f
 
     -- Add temporary collision entities
     local clearance_entities = {}
