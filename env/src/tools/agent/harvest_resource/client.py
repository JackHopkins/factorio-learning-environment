--- conflicted
+++ resolved
@@ -48,13 +48,8 @@
             raise Exception(f"Could not harvest. {msg}")
 
         # If `fast` is turned off - we need to long poll the game state to ensure the player has moved
-<<<<<<< HEAD
-        if self.game_state.instance.fast:
-            remaining_steps = self.connection.send_command(
-=======
         if not self.game_state.instance.fast:
             remaining_steps = self.connection.rcon_client.send_command(
->>>>>>> f95b379f
                 f'/silent-command rcon.print(global.actions.get_harvest_queue_length({self.player_index}))')
             attempt = 0
             max_attempts = 10
