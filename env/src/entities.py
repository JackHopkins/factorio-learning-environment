import math
from typing import Tuple, Any, Union, Dict, Set, Literal
from typing import List, Optional
from enum import Enum
from pydantic import BaseModel, PrivateAttr, root_validator


# This should really live in `types`, but it's here to prevent a circular import
class EntityStatus(Enum):
    WORKING = "working"
    NORMAL = "normal"
    NO_POWER = "no_power"
    LOW_POWER = "low_power"
    NO_FUEL = "no_fuel"
    EMPTY = "empty"
    #DISABLED_BY_CONTROL_BEHAVIOR = "disabled_by_control_behavior"
    #OPENED_BY_CIRCUIT_NETWORK = "opened_by_circuit_network"
    #CLOSED_BY_CIRCUIT_NETWORK = "closed_by_circuit_network"
    #DISABLED_BY_SCRIPT = "disabled_by_script"
    #MARKED_FOR_DECONSTRUCTION = "marked_for_deconstruction"
    NOT_PLUGGED_IN_ELECTRIC_NETWORK = "not_plugged_in_electric_network"
    #NETWORKS_CONNECTED = "networks_connected"
    #NETWORKS_DISCONNECTED = "networks_disconnected"
    CHARGING = "charging"
    DISCHARGING = "discharging"
    FULLY_CHARGED = "fully_charged"
    #OUT_OF_LOGISTIC_NETWORK = "out_of_logistic_network"
    NO_RECIPE = "no_recipe"
    NO_INGREDIENTS = "no_ingredients"
    NOT_CONNECTED = "not_connected"
    NO_INPUT_FLUID = "no_input_fluid"
    NO_RESEARCH_IN_PROGRESS = "no_research_in_progress"
    NO_MINABLE_RESOURCES = "no_minable_resources"
    LOW_INPUT_FLUID = "low_input_fluid"
    FLUID_INGREDIENT_SHORTAGE = "fluid_ingredient_shortage"
    FULL_OUTPUT = "full_output"
    FULL_BURNT_RESULT_OUTPUT = "full_burnt_result_output"
    ITEM_INGREDIENT_SHORTAGE = "item_ingredient_shortage"
    MISSING_REQUIRED_FLUID = "missing_required_fluid"
    MISSING_SCIENCE_PACKS = "missing_science_packs"
    WAITING_FOR_SOURCE_ITEMS = "waiting_for_source_items"
    WAITING_FOR_SPACE_IN_DESTINATION = "waiting_for_space_in_destination"

    PREPARING_ROCKET_FOR_LAUNCH = "preparing_rocket_for_launch"
    WAITING_TO_LAUNCH_ROCKET = "waiting_to_launch_rocket"
    LAUNCHING_ROCKET = "launching_rocket"
    #NO_MODULES_TO_TRANSMIT = "no_modules_to_transmit"
    #RECHARGING_AFTER_POWER_OUTAGE = "recharging_after_power_outage"
    #WAITING_FOR_TARGET_TO_BE_BUILT = "waiting_for_target_to_be_built"
    #WAITING_FOR_TRAIN = "waiting_for_train"
    NO_AMMO = "no_ammo"
    LOW_TEMPERATURE = "low_temperature"
    #DISABLED = "disabled"
    #TURNED_OFF_DURING_DAYTIME = "turned_off_during_daytime"
    NOT_CONNECTED_TO_RAIL = "not_connected_to_rail"
    #CANT_DIVIDE_SEGMENTS = "cant_divide_segments"

    def __repr__(self):
        return f"EntityStatus.{self.name}"

    @classmethod
    def from_string(cls, status_string):
        for status in cls:
            if status.value == status_string:
                return status
        return None

    @classmethod
    def from_int(cls, status_int):
        for index, status in enumerate(cls):
            if index == status_int:
                return status
        return None


class Inventory(BaseModel):
    class Config:
        allow_population_by_field_name = True
        arbitrary_types_allowed = True

    def __init__(self, **data):
        super().__init__()
        self.__dict__.update(data)

    def __getitem__(self, key: 'Prototype', default=None) -> int:
        try:
            if hasattr(key, 'value'):
                name, _ = key.value
            elif isinstance(key, tuple):
                name = key[0]
            else:
                name = key
        except Exception as e:
            pass
        return self.__dict__[name] if name in self.__dict__ else 0

    def get(self, key: 'Prototype', default=0) -> int:
        try:
            if hasattr(key, 'value'):
                name, _ = key.value
            else:
                name = key
        except Exception as e:
            pass

        item = self.__getitem__(name)
        return item if item else default

    def __setitem__(self, key: 'Prototype', value: int) -> None:
        self.__dict__[key] = value

    def items(self):
        return self.__dict__.items()

    def __repr__(self) -> str:
        return f"Inventory({str(self.__dict__)})"

    def __str__(self) -> str:
        return str(self.__dict__)

    def __len__(self) -> int:
        return len(self.__dict__)

    def keys(self):
        return self.__dict__.keys()

    def values(self):
        return self.__dict__.values()


class Direction(Enum):
    UP = NORTH = 0
    RIGHT = EAST = 2
    DOWN = SOUTH = 4
    LEFT = WEST = 6

    def __repr__(self):
        return f"Direction.{self.name}"

    @classmethod
    def from_string(cls, direction_string):
        for status in cls:
            if status.value == direction_string:
                return status
        return None


class Position(BaseModel):
    x: float
    y: float

    @classmethod
    def _parse_positional_args(cls, v):
        if isinstance(v, tuple) and len(v) == 2:
            return {'x': v[0], 'y': v[1]}
        return v

    def __init__(self, *args, **kwargs):
        if args and kwargs:
            raise ValueError("Cannot mix positional and keyword arguments")

        if args:
            if len(args) != 2:
                raise ValueError("Position requires exactly 2 positional arguments")
            kwargs = {'x': args[0], 'y': args[1]}

        super().__init__(**kwargs)

    @root_validator(pre=True)
    def parse_args(cls, values):
        if isinstance(values, tuple):
            if len(values) != 2:
                raise ValueError("Position requires exactly 2 positional arguments when not using keywords")
            return {'x': values[0], 'y': values[1]}
        return values

    def __hash__(self):
        return hash(f"{self.x},{self.y}")

    def __add__(self, other) -> 'Position':
        return Position(x=self.x + other.x, y=self.y + other.y)

    def __sub__(self, other) -> 'Position':
        return Position(x=self.x - other.x, y=self.y - other.y)

    def is_close(self, a: 'Position', tolerance: float = 0.5) -> bool:
        return abs(self.x - a.x) < tolerance and abs(self.y - a.y) < tolerance

    def distance(self, a: 'Position') -> float:
        # calculates the euclidean distance between two points
        return ((self.x - a.x) ** 2 + (self.y - a.y) ** 2) ** 0.5
    
    def _modifier(self, args=1):
        if isinstance(args, (float, int)):
            return args
        if len(args) > 0 and isinstance(args[0], (float, int)):
            return args[0]
        return 1
    def above(self, *args) -> 'Position':
        return Position(x=self.x, y=self.y - self._modifier(*args))
    def up(self, *args) -> 'Position':
        return self.above(args)
    def below(self, *args) -> 'Position':
        return Position(x=self.x, y=self.y + self._modifier(*args))
    def down(self, *args) -> 'Position':
        return self.below(args)
    def left(self, *args) -> 'Position':
        return Position(x=self.x - self._modifier(*args), y=self.y)
    def right(self, *args) -> 'Position':
        return Position(x=self.x + self._modifier(*args), y=self.y)

    def to_bounding_box(self, other: 'Position') -> 'BoundingBox':
        min_x = min(self.x, other.x)
        max_x = max(self.x, other.x)
        min_y = min(self.y, other.y)
        max_y = max(self.y, other.y)

        return BoundingBox(
            left_top=Position(min_x, min_y),
            right_bottom=Position(max_x, max_y),
            left_bottom=Position(min_x, max_y),
            right_top=Position(max_x, min_y)
        )
    def __eq__(self, other) -> bool:
        if not isinstance(other, Position):
            return NotImplemented
        return self.is_close(other, tolerance=1)

class IndexedPosition(Position):
    type: str

    def __new__(cls, *args, **kwargs):
        # Handle both positional and keyword arguments
        if args and not kwargs:
            if len(args) == 3:  # x, y, type
                kwargs = {'x': args[0], 'y': args[1], 'type': args[2]}
            elif len(args) == 2:  # x, y only
                kwargs = {'x': args[0], 'y': args[1]}

        # If this is being called from a parent class method (like above(), left(), etc.)
        # we need to preserve the type from the original instance
        if not kwargs.get('type') and hasattr(cls, '_current_type'):
            kwargs['type'] = cls._current_type

        instance = super().__new__(cls)

        # Store the type at class level temporarily for child instances
        if 'type' in kwargs:
            cls._current_type = kwargs['type']

        return instance

    def __init__(self, *args, **kwargs):
        if args and not kwargs:
            if len(args) == 3:  # x, y, type
                kwargs = {'x': args[0], 'y': args[1], 'type': args[2]}
            elif len(args) == 2:  # x, y only
                kwargs = {'x': args[0], 'y': args[1]}
        super().__init__(**kwargs)

    def __hash__(self):
        return hash(f"{self.x},{self.y},{self.type}")


class EntityInfo(BaseModel):
    name: str
    direction: int
    position: Position
    start_position: Optional[Position] = None
    end_position: Optional[Position] = None
    quantity: Optional[int] = None
    warning: Optional[str] = None
    contents: Dict[str, int] = {}
    status: EntityStatus = EntityStatus.NORMAL


class InspectionResults(BaseModel):
    entities: List[EntityInfo]
    player_position: Tuple[float, float] = (0, 0)
    radius: float = 10
    time_elapsed: float = 0

    def get_entity(self, prototype: 'Prototype') -> Optional[EntityInfo]:
        name = prototype.value[0]
        for entity in self.entities:
            if entity.name == name:
                return entity
        return None

    def get_entities(self, prototype: 'Prototype') -> List[EntityInfo]:
        name = prototype.value[0]
        return [entity for entity in self.entities if entity.name == name]


class BoundingBox(BaseModel):
    left_top: Position
    right_bottom: Position
    left_bottom: Position
    right_top: Position

    @property
    def center(self) -> Position:
        return Position(
            x=(self.left_top.x + self.right_bottom.x)/2,
            y=(self.left_top.y + self.right_bottom.y)/2
        )

    def width(self) -> float:
        """
        Calculate the width of the bounding box.

        Returns:
            float: The absolute difference between right and left x-coordinates
        """
        return abs(self.right_bottom.x - self.left_top.x)

    def height(self) -> float:
        """
        Calculate the height of the bounding box.

        Returns:
            float: The absolute difference between bottom and top y-coordinates
        """
        return abs(self.right_bottom.y - self.left_top.y)

class BuildingBox(BaseModel):
    height: int
    width: int


class ResourcePatch(BaseModel):
    name: str
    size: int
    bounding_box: BoundingBox


class Dimensions(BaseModel):
    width: float
    height: float


class TileDimensions(BaseModel):
    tile_width: float
    tile_height: float

class Ingredient(BaseModel):
    name: str
    count: Optional[int] = 1
    type: Optional[Literal['fluid', 'item']] = None

class Product(Ingredient):
    probability: Optional[float] = 1

class Recipe(BaseModel):
    name: Optional[str]
    ingredients: Optional[List[Ingredient]] = []
    products: Optional[List[Product]] = []
    energy: Optional[float] = 0
    category: Optional[str] = None
    enabled: bool = False


class BurnerType(BaseModel):
    """Type of entity that burns fuel"""
    class Config:
        arbitrary_types_allowed = True
    fuel: Inventory = Inventory() # Use this to check the fuel levels of the entity

class EntityCore(BaseModel):
    #id: Optional[str] = None
    name: str
    direction: Direction
    position: Position
    def __repr__(self):
        return f"Entity(name='{self.name}', direction={self.direction.name}, position=Position({self.position})"

class Entity(EntityCore):
    """Base class for all entities in the game."""
    id: Optional[int] = None
    energy: float
    type: Optional[str] = None
    dimensions: Dimensions
    tile_dimensions: TileDimensions
    prototype: Any  # Prototype
    health: float
    warnings: List[str] = []
    status: EntityStatus = EntityStatus.NORMAL
    # game: Optional[Any] = None # RCON connection for refreshing attributes

    def __repr__(self) -> str:
        # Only includes the fields we want to present to the agent
        # Get all instance attributes
        all_fields = self.__dict__

        # Filter out private attributes and excluded fields
        excluded_fields = {'dimensions', 'prototype', 'type', 'health', 'game', 'id'}
        rename_fields = {}
        repr_dict = {}

        for key, value in all_fields.items():
            # Remove the '_' prefix that pydantic adds to fields
            clean_key = key.lstrip('_')
            if clean_key not in excluded_fields and not clean_key.startswith('__'):
                if clean_key in rename_fields.keys():
                    clean_key = rename_fields[clean_key]
                # Handle enum values specially
                if isinstance(value, Enum):
                    repr_dict[clean_key] = value
                else:
                    if (clean_key == 'warnings' and value) or clean_key != 'warnings': # Don't show empty warnings list
                        repr_dict[clean_key] = value


        # Convert to string format
        items = [f"{k}={v!r}" for k, v in repr_dict.items()]
        return f"\n\t{self.__class__.__name__}({', '.join(items)})"
    def _get_prototype(self):
        return self.prototype

    @classmethod
    @property
    def width(cls):
        return cls._width
        
    @classmethod
    @property
    def height(cls):
        return cls._height

class StaticEntity(Entity):
    """A static (non-moving) entity in the game."""
    neighbours: Optional[Union[Dict, List[EntityCore]]] = []

class Rail(Entity):
    """Railway track for trains."""
    _height: float = 1
    _width: float = 1

class Splitter(Entity):
    """A belt splitter that divides item flow between outputs."""
    input_positions: List[Position]
    output_positions: List[Position]
    inventory: List[Inventory] = []
    _height: float = 1
    _width: float = 2

class TransportBelt(Entity):
    """A conveyor belt for moving items."""
    input_position: Position
    output_position: Position
    inventory: Inventory = Inventory()
    is_terminus: bool = False
    is_source: bool = False
    _height: float = 1
    _width: float = 1

    def __repr__(self):
        return f"Belt(({self.input_position}) -> ({self.output_position}), direction={self.direction})"

    def __hash__(self):
        return hash((self.position.x, self.position.y))

    def __eq__(self, other):
        if not isinstance(other, TransportBelt):
            return False
        return (self.position.x, self.position.y) == (other.position.x, other.position.y)

class Electric(BaseModel):
    """Base class for entities that interact with the power grid."""
    electrical_id: Optional[int] = None

class ElectricalProducer(Electric, Entity):
    """An entity that generates electrical power."""
    production: Optional[Any] = {}
    energy_source: Optional[Any] = {}
    electric_output_flow_limit: Optional[float] = 0

class EnergySource(BaseModel):
    buffer_capacity: str
    input_flow_limit: str
    output_flow_limit: str
    drain: str

class Accumulator(StaticEntity, Electric):
    """Represents an energy storage device"""
    energy_source: Optional[EnergySource] = None
    _height: float = 2
    _width: float = 2

class Inserter(StaticEntity, Electric):
    """Represents an inserter that moves items between entities.
    Requires electricity to power"""
    pickup_position: Optional[Position] = None
    drop_position: Position
    _width: float = 1
    _height: float = 1

class Filtered(BaseModel):
    filter: Optional[Any] = None

class UndergroundBelt(TransportBelt):
    """An underground section of transport belt."""
    is_input: bool
    connected_to: Optional[int] = None
    _height: float = 1
    _width: float = 1

class MiningDrill(StaticEntity):
    """Base class for mining drills that extract resources.
    The direction of the drill is where the drop_position is oriented towards"""
    drop_position: Position
    resources: List[Ingredient]

class ElectricMiningDrill(MiningDrill, Electric):
    """An electrically-powered mining drill."""
    _height: float = 3
    _width: float = 3
    pass

class BurnerInserter(Inserter, BurnerType):
    """An inserter powered by burnable fuel."""
    _height: float = 1
    _width: float = 1
    pass

class BurnerMiningDrill(MiningDrill, BurnerType):
    """A mining drill powered by burnable fuel."""
    _width = 2
    _height = 2


class Ammo(BaseModel):
    name: str
    magazine_size: Optional[int] = 0
    reload_time: Optional[float] = 0

class GunTurret(StaticEntity):
    turret_ammo: Inventory = Inventory()
    _height: float = 2
    _width: float = 2
    kills: Optional[int] = 0

class AssemblingMachine(StaticEntity, Electric):
    """A machine that crafts items from ingredients."""
    recipe: Optional[Recipe] = None  # Prototype
    assembling_machine_input: Inventory = Inventory()
    assembling_machine_output: Inventory = Inventory()
    assembling_machine_modules: Inventory = Inventory()
    _height: float = 3
    _width: float = 3

class FluidHandler(StaticEntity):
    """Base class for entities that handle fluids"""
    connection_points: List[Position] = []
    fluid_box: Optional[Union[dict, list]] = []
    fluid_systems: Optional[Union[dict, list]] = []

class AdvancedAssemblingMachine(FluidHandler, AssemblingMachine):
    """A second and third tier assembling machine that can handle fluids.
    A recipe first needs to be set and then the input fluid source can be connected with pipes"""
    _height: float = 3
    _width: float = 3

class MultiFluidHandler(StaticEntity):
    """Base class for entities that handle multiple fluid types."""
    input_fluids: List[str] = []
    output_fluids: List[str] = []
    input_connection_points: List[IndexedPosition] = []
    output_connection_points: List[IndexedPosition] = []
    fluid_box: Optional[Union[dict, list]] = []
    fluid_systems: Optional[Union[dict, list]] = []

class FilterInserter(Inserter, Filtered):
    """A inserter that only moves specific items"""
    _height: float = 1
    _width: float = 1

class ChemicalPlant(MultiFluidHandler, AssemblingMachine):
    """Represents a chemical plant that processes fluid recipes.
    Requires powering and accepts input fluids (from storage tanks etc) and solids
    Outputs either:
        solids (battery, plastic) that need to be extracted with inserters
        fluids (sulfuric acid, oil) that need to be extracted with pipes
    First a recipe needs to be set and then the fluid sources can be connected to the plant"""
    _height: float = 3
    _width: float = 3
    pass


class OilRefinery(MultiFluidHandler, AssemblingMachine):
    """An oil refinery for processing crude oil into products.
    Requires powering and accepts input fluids (from pumpjacks, storage tanks etc) and solids
    First a recipe needs to be set and then the fluid sources can be connected to the refinery"""
<<<<<<< HEAD
    _height: float = 5
    _width: float = 5
=======
    """Represents a chemical plant that processes fluid recipes."""
    _height: float = 5
    _width: float = 5

>>>>>>> 968ad3ff

class PumpJack(MiningDrill, FluidHandler, Electric):
    """A pump jack for extracting crude oil. Requires electricity
    This needs to be placed on crude oil and oil needs to be extracted with pipes
    Oil can be sent to a storage tank, oil refinery or a chemical plant
    Oil can also be sent to assmbling machine to be made into oil barrels
    """
    _height: float = 3
    _width: float = 3
    pass

class SolarPanel(ElectricalProducer):
    """A solar panel for generating power from sunlight."""
    _height: float = 3
    _width: float = 3


class Boiler(FluidHandler, BurnerType):
    """A boiler that heats water into steam."""
    steam_output_point: Optional[Position] = None
    _height: float = 2
    _width: float = 3

class HeatExchanger(Boiler):
    """A nuclear heat exchanger that converts water to steam."""

class Generator(FluidHandler, StaticEntity):
    """A steam generator that produces electricity."""
    _height: float = 3
    _width: float = 5


class Pump(FluidHandler, Electric):
    """An electrically-powered fluid pump."""
    _height: float = 1
    _width: float = 2
    pass

class OffshorePump(FluidHandler):
    """A pump that extracts water from water tiles."""
    _height: float = 1
    _width: float = 2
    pass


class ElectricityPole(Entity, Electric):
    """A power pole for electricity distribution."""
    flow_rate: float
    _height: float = 1
    _width: float = 1

    def __hash__(self):
        return self.electrical_id

class Furnace(Entity, BurnerType):
    """A furnace for smelting items"""
    furnace_source: Inventory = Inventory()
    furnace_result: Inventory = Inventory()
    _height: float = 2
    _width: float = 2


class ElectricFurnace(Electric):
    """An electrically-powered furnace."""
    furnace_source: Inventory = Inventory()
    furnace_result: Inventory = Inventory()
    _height: float = 3
    _width: float = 3

class Chest(Entity):
    """A storage chest."""
    inventory: Inventory = Inventory()
    _height: float = 1
    _width: float = 1

<<<<<<< HEAD
class StorageTank(Entity):
    """A tank for storing fluids.
    Can be used for inputs and outputs of chemical plants and refineries.
    Also can store water from offshore pumps."""
    inventory: Inventory = Inventory()
=======
class StorageTank(FluidHandler):
    """A tank for storing fluids.
    Can be used for inputs and outputs of chemical plants and refineries.
    Also can store water from offshore pumps."""
>>>>>>> 968ad3ff
    _height: float = 3
    _width: float = 3

class RocketSilo(StaticEntity, Electric):
    """A rocket silo that can build and launch rockets."""

    rocket_parts: int = 0  # Number of rocket parts currently assembled
    rocket_inventory: Inventory = Inventory()  # Holds satellite or other payload
    rocket_progress: float = 0.0  # Progress of current rocket construction (0-100)
    launch_count: int = 0  # Number of successful launches
    _width: float = 9
    _height: float = 9
    def __repr__(self) -> str:
        return f"\n\tRocketSilo(position={self.position}, status={self.status}, " \
               f"rocket_parts={self.rocket_parts}, rocket_progress={self.rocket_progress:.1f}%, " \
               f"launch_count={self.launch_count})"

class Rocket(Entity):
    """A rocket that can be launched from a silo."""

    payload: Optional[Inventory] = None
    launch_progress: float = 0.0  # Progress of launch sequence (0-100)

    def __repr__(self) -> str:
        payload_str = f", payload={self.payload}" if self.payload else ""
        return f"\n\tRocket(status={self.status}, launch_progress={self.launch_progress:.1f}%{payload_str})"

class Lab(Entity, Electric):
    """A research laboratory."""

    lab_input: Inventory = Inventory()
    lab_modules: Inventory = Inventory()
    research: Optional[Any] = None # Technology
    _height: float = 3
    _width: float = 3

    def __repr__(self) -> str:
        from game_types import technology_by_name
        research_string = ""
        if self.research and self.research in technology_by_name:
            research_string=f"research={self.research}, "
        return f"\n\tLab(lab_input={self.lab_input}, status={self.status}, {research_string}electrical_id={self.electrical_id})"

class Pipe(Entity):
    """A pipe for fluid transport"""

    fluidbox_id: int
    flow_rate: float
    contents: float
    fluid: Optional[str] = None
    _height: float = 1
    _width: float = 1

class Reactor(StaticEntity):
    """A nuclear reactor"""
    _height: float = 5
    _width: float = 5
<<<<<<< HEAD
    pass
=======
>>>>>>> 968ad3ff

class EntityGroup(BaseModel):
    id: int
    status: EntityStatus = EntityStatus.NORMAL
    position: Position
    name: str = "entity-group"

class WallGroup(EntityGroup):
    """A wall"""

    name: str = "wall-group"
    entities: List[Entity]

class BeltGroup(EntityGroup):
    """A connected group of transport belts."""

    belts: List[TransportBelt]
    inputs: List[Entity]
    outputs: List[Entity]
    inventory: Inventory = Inventory()
    name: str = 'belt-group'

    def __repr__(self) -> str:
        belt_summary = f"[{len(self.belts)} belts]"
        return f"\n\tBeltGroup(inputs={self.inputs}, outputs={self.outputs}, inventory={self.inventory}, status={self.status}, belts={belt_summary})"

    def __str__(self):
        return self.__repr__()

class PipeGroup(EntityGroup):
    """A connected group of pipes."""

    pipes: List[Pipe]
    name: str = 'pipe-group'

    def __repr__(self) -> str:
        pipe_summary = f"[{len(self.pipes)} pipes]"
        fluid_suffix = ""
        if self.pipes and self.pipes[0].fluid is not None and self.pipes[0].fluid != "":
            fluid_suffix = f"fluid={self.pipes[0].fluid} "
        positions = [f"(x={p.position.x},y={p.position.y})" for p in self.pipes]
        if len(positions) > 6:
            positions = positions[:3] + ['...'] + positions[-3:]
        pipe_summary = f"[{','.join(positions)}]"

        return f"\n\tPipeGroup(fluid_system={self.id}, {fluid_suffix}position={self.position}, status={self.status}, pipes={pipe_summary})"
    
    def __str__(self):
        return self.__repr__()
class ElectricityGroup(EntityGroup):
    """Represents a connected power network."""

    name: str = 'electricity-group'
    poles: List[ElectricityPole]

    def __repr__(self) -> str:
        positions = [f"(x={p.position.x},y={p.position.y})" for p in self.poles]
        max_flow_rate = math.floor(max([p.flow_rate for p in self.poles]))
        if len(positions) > 6:
            positions = positions[:3] + ['...'] + positions[-3:]
        pole_summary = f"[{','.join(positions)}]"
        return f"\tElectricityGroup(id={self.id}, poles={pole_summary}, voltage={max_flow_rate})"

    def __hash__(self):
        return self.name+str(self.id)
    
    def __str__(self):
        return self.__repr__()<|MERGE_RESOLUTION|>--- conflicted
+++ resolved
@@ -591,15 +591,8 @@
     """An oil refinery for processing crude oil into products.
     Requires powering and accepts input fluids (from pumpjacks, storage tanks etc) and solids
     First a recipe needs to be set and then the fluid sources can be connected to the refinery"""
-<<<<<<< HEAD
     _height: float = 5
     _width: float = 5
-=======
-    """Represents a chemical plant that processes fluid recipes."""
-    _height: float = 5
-    _width: float = 5
-
->>>>>>> 968ad3ff
 
 class PumpJack(MiningDrill, FluidHandler, Electric):
     """A pump jack for extracting crude oil. Requires electricity
@@ -675,18 +668,10 @@
     _height: float = 1
     _width: float = 1
 
-<<<<<<< HEAD
-class StorageTank(Entity):
-    """A tank for storing fluids.
-    Can be used for inputs and outputs of chemical plants and refineries.
-    Also can store water from offshore pumps."""
-    inventory: Inventory = Inventory()
-=======
 class StorageTank(FluidHandler):
     """A tank for storing fluids.
     Can be used for inputs and outputs of chemical plants and refineries.
     Also can store water from offshore pumps."""
->>>>>>> 968ad3ff
     _height: float = 3
     _width: float = 3
 
@@ -744,10 +729,6 @@
     """A nuclear reactor"""
     _height: float = 5
     _width: float = 5
-<<<<<<< HEAD
-    pass
-=======
->>>>>>> 968ad3ff
 
 class EntityGroup(BaseModel):
     id: int
