from typing import Tuple, Union

import numpy as np
from scipy import ndimage

from controllers.__action import Action
from factorio_entities import Position, ResourcePatch, BoundingBox

from factorio_instance import PLAYER
from factorio_types import Resource


class GetResourcePatch(Action):

    def __init__(self, connection, game_state):
        super().__init__(connection, game_state)

    def __call__(self,
                 resource: Resource,
                 position: Position,
                 radius: int = 10,
                 #relative=False
                 ) -> Union[ResourcePatch, None]:
        """
        Get the resource patch at position (x, y) if it exists in the radius.
        if radius is set to 0, it will only check the exact position for this resource patch.
        :param resource: Resource to get, e.g Resource.Coal
        :param position: Position to get resource patch
        :param radius: Radius to search for resource patch
        :example coal_patch_at_origin = get_resource_patch(Resource.Coal, Position(x=0, y=0))
        :return: ResourcePatch if found, else None
        """
        response, time_elapsed = self.execute(PLAYER, resource[0], position.x, position.y, radius)

        if not isinstance(response, dict) or response == {}:
<<<<<<< HEAD
            print(f"Could not get {resource[0]} at {position}.", response)
            return None
=======
            top_level_message = str(response).split(":")[-1].strip()
            raise Exception(f"Could not get {resource[0]} at {position}: {top_level_message}")
>>>>>>> 2b3ae175

        left_top = Position(x=response['bounding_box']['left_top']['x'], y=response['bounding_box']['left_top']['y'])
        right_bottom = Position(x=response['bounding_box']['right_bottom']['x'], y=response['bounding_box']['right_bottom']['y'])
        bounding_box = BoundingBox(left_top=left_top, right_bottom=right_bottom, center=Position(x=(left_top.x + right_bottom.x) / 2, y=(left_top.y + right_bottom.y) / 2))

        resource_patch = ResourcePatch(name=resource[0], size=response['size'], bounding_box=bounding_box)

        return resource_patch
        def get_direction(y_offset, x_offset):
            angle = (np.arctan2(-y_offset, -x_offset) * 180 / np.pi) - 90

            if angle < 0:
                angle += 360

            directions = [
                (348.75, 360, "north"),
                (0, 11.25, "north"),
                (11.25, 33.75, "north-northeast"),
                (33.75, 56.25, "northeast"),
                (56.25, 78.75, "east-northeast"),
                (78.75, 101.25, "east"),
                (101.25, 123.75, "east-southeast"),
                (123.75, 146.25, "southeast"),
                (146.25, 168.75, "south-southeast"),
                (168.75, 191.25, "south"),
                (191.25, 213.75, "south-southwest"),
                (213.75, 236.25, "southwest"),
                (236.25, 258.75, "west-southwest"),
                (258.75, 281.25, "west"),
                (281.25, 303.75, "west-northwest"),
                (303.75, 326.25, "northwest"),
                (326.25, 348.75, "north-northwest"),
            ]

            for start, end, direction in directions:
                if angle >= start and angle < end:
                    return direction

            return "north"

        vocabulary = self.game_state.vocabulary.i_vocabulary
        grid_world = self.game_state.grid_world
        unique_objects = np.unique(grid_world)

        groups = {}
        small_groups = {}

        for obj in unique_objects:
            if obj == 0:
                continue

            binary_array = (grid_world == obj).astype(int)
            connected_components, num_labels = ndimage.measurements.label(binary_array)

            for label in range(1, num_labels + 1):
                if obj == -1:
                    continue
                item = vocabulary[obj]
                if item == "character":
                    continue

                group_indices = np.where(connected_components == label)
                group_size = len(group_indices[0])

                y_offset = int(np.mean(group_indices[0])) - (self.game_state.bounding_box // 2)
                x_offset = int(np.mean(group_indices[1])) - (self.game_state.bounding_box // 2)

                #if relative:
                #    y_offset -= self.game_state.last_observed_player_location[1]
                #    x_offset -= self.game_state.last_observed_player_location[0]

                y_max = int(np.max(group_indices[0])) - (self.game_state.bounding_box // 2)
                x_max = int(np.max(group_indices[1])) - (self.game_state.bounding_box // 2)

                y_min = int(np.min(group_indices[0])) - (self.game_state.bounding_box // 2)
                x_min = int(np.min(group_indices[1])) - (self.game_state.bounding_box // 2)
                named_dir = get_direction(y_offset, x_offset)
                direction = {
                    # "offset": abs(y_offset),
                    # "named_direction": named_dir,
                    "top_left_position": (x_min, y_min),
                    "bottom_right_position": (x_max, y_max)
                }

                if group_size < 50:
                    if item not in small_groups:
                        small_groups[item] = {"count": 0}
                    small_groups[item]["count"] += group_size
                    small_groups[item][named_dir] = small_groups[item].get(named_dir, 0) + abs(y_offset)
                else:
                    if item not in groups:
                        groups[item] = []

                    group_description = {
                        "size": group_size,
                        **direction
                    }
                    groups[item].append(group_description)

        for item, data in small_groups.items():
            count = data["count"]
            # cardinals = [
            # {"distance": (value if value < 1000 else math.floor(value / 1000)),
            # "unit": "metres" if value < 1000 else "km"}
            #  for key, value in data.items()
            # ]
            # if not cardinals:
            #     continue

            # if count > 1000:
            #    count_str = math.floor((float(count) / 100)) / 10

            if item not in groups:
                groups[item] = []

            group_description = {
                "size": count,
                # "directions": cardinals,
                "scattered": True
            }
            groups[item].append(group_description)

        name, metaclass = resource
        if name in groups:
            for group in groups[name]:
                top_left_x, top_left_y = group["top_left_position"]
                bottom_right_x, bottom_right_y = group["bottom_right_position"]

                #if top_left_x <= position.x <= bottom_right_x+0.5 and top_left_y <= position.y <= bottom_right_y+0.5:

                return metaclass(
                    name=name,
                    size=group.get("size", 0),
                    bounding_box=BoundingBox(left_top=Position(x=top_left_x, y=top_left_y),
                                             right_bottom=Position(x=bottom_right_x, y=bottom_right_y),
                                             center=Position(x=(top_left_x + bottom_right_x) / 2,
                                                                y=(top_left_y + bottom_right_y) / 2)
                                                )
                )

        return None
        #return groups<|MERGE_RESOLUTION|>--- conflicted
+++ resolved
@@ -33,13 +33,8 @@
         response, time_elapsed = self.execute(PLAYER, resource[0], position.x, position.y, radius)
 
         if not isinstance(response, dict) or response == {}:
-<<<<<<< HEAD
-            print(f"Could not get {resource[0]} at {position}.", response)
-            return None
-=======
             top_level_message = str(response).split(":")[-1].strip()
             raise Exception(f"Could not get {resource[0]} at {position}: {top_level_message}")
->>>>>>> 2b3ae175
 
         left_top = Position(x=response['bounding_box']['left_top']['x'], y=response['bounding_box']['left_top']['y'])
         right_bottom = Position(x=response['bounding_box']['right_bottom']['x'], y=response['bounding_box']['right_bottom']['y'])
