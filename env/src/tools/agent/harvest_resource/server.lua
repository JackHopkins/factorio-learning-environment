--- conflicted
+++ resolved
@@ -162,11 +162,11 @@
             -- Remove this player's queue
             global.harvest_queues[player_index] = nil
             goto continue
-
-        end
+        end
+        ::continue::
     end
     return false
-end
+end)
 
 -- Find entities at a position
 local function find_entities_at_position(surface, position, entity_types, exact)
@@ -395,11 +395,6 @@
 
 -- Harvest specific resources
 local function harvest_specific_resources(player, surface, position, count, target_type, target_name)
-<<<<<<< HEAD
-    -- game.print("Harvesting specific resources")
-    -- Use existing harvest/harvest_trees functions but filtered to specific type
-=======
->>>>>>> f95b379f
     local radius = player.resource_reach_distance
     local entities = surface.find_entities_filtered{
         position = position,
@@ -430,50 +425,7 @@
     end
 end
 
-<<<<<<< HEAD
-local function initialize_harvest_queue(player_index, position, target_yield)
-   if not global.harvest_queues then
-       global.harvest_queues = {}
-   end
-
-   global.harvest_queues[player_index] = {
-       entities = {},
-       mining_position = position,
-       total_mined = 0,
-       total_yield = 0,
-       current_mining = nil,
-       target_yield = target_yield
-   }
-
-   return global.harvest_queues[player_index]
-end
-
-
-local function harvest_resource_slow(player, player_index, surface, position, count)
-   local exact_entities = find_entities_at_position(surface, position, {"tree", "resource"}, true)
-
-   if #exact_entities > 0 then
-       local queue = initialize_harvest_queue(player_index, position, count)
-       local expected_yield = add_entities_to_queue(queue, exact_entities, count)
-       begin_mining(queue, player)
-       return expected_yield
-   end
-
-   local radius_entities = find_entities_at_position(surface, position, {"tree", "resource"}, false)
-   if #radius_entities == 0 then
-       error("No harvestable entities found within range")
-   end
-
-   local queue = initialize_harvest_queue(player_index, position, count)
-   local expected_yield = add_entities_to_queue(queue, radius_entities, count)
-   -- game.print("expected "..expected_yield)
-   begin_mining(queue, player)
-   return expected_yield
-end
-
-=======
 -- Fast harvest functions (for reference/compatibility)
->>>>>>> f95b379f
 function harvest(entities, count, from_position, player)
     if count == 0 then return 0 end
     local yield = 0
@@ -523,10 +475,6 @@
 end
 
 function harvest_trees(entities, count, from_position, player)
-<<<<<<< HEAD
-    -- game.print("Harvesting "..#entities.." trees")
-=======
->>>>>>> f95b379f
     if count == 0 then return 0 end
     local yield = 0
     entities = sort_entities_by_distance(entities, from_position)
@@ -584,15 +532,9 @@
         error("Nothing within reach to harvest")
     end
 
-<<<<<<< HEAD
     --if not global.fast then
     --    return harvest_resource_slow(player, player_index, surface, position, count, radius)
     --end
-=======
-    if not global.fast then
-        return harvest_resource_slow(player, player_index, surface, position, count)
-    end
->>>>>>> f95b379f
 
     -- Fast mode implementation remains the same as original
     local total_yield = 0
@@ -632,68 +574,6 @@
         return total_yield
     end
 end
-<<<<<<< HEAD
---
---global.actions.harvest_resource2 = function(player_index, x, y, count, radius)
---    local player = global.agent_characters[player_index]
---    if not player then
---        error("Player not found")
---    end
---
---    local player_position = player.position
---    local position = {x=x, y=y}
---
---    local distance = math.sqrt((position.x - player_position.x)^2 + (position.y - player_position.y)^2)
---    if distance > player.resource_reach_distance then
---        error("Nothing within reach to harvest")
---    end
---    local surface = player.surface
---
---    -- Check what's under the player first
---    local target_type, target_name = find_entity_type_at_position(surface, position)
---    if not target_type then
---        error("Nothing within reach to harvest")
---    end
---    if not global.fast then
---        return harvest_resource_slow(player, player_index, surface, position, count, radius)
---    end
---
---
---    local total_yield = 0
---    if target_type then
---        -- If we found something at the exact position, harvest that specific type
---        total_yield = total_yield + harvest_specific_resources(player, surface, position, count, target_type, target_name)
---        if total_yield >= count then
---            game.print("Harvested " .. total_yield .. " items of " .. target_name)
---            return total_yield
---        end
---    end
---
---    -- If nothing at exact position or couldn't get enough yield, fall back to original logic
---    local tree_entities = surface.find_entities_filtered{position=position, radius=radius, type = "tree"}
---    local tree_yield = harvest_trees(tree_entities, count - total_yield, position, player)
---    local total_yield = total_yield + tree_yield
---
---    if tree_yield < count then
---        local mineable_entities = surface.find_entities_filtered{position=position, radius=radius, type = "resource"}
---        local resource_yield = harvest(mineable_entities, count - total_yield, position, player)
---        total_yield = total_yield + resource_yield
---
---        if total_yield == 0 then
---            error("Could not harvest at position ("..position.x..", "..position.y..").")
---        end
---    end
---
---    if total_yield == 0 then
---        error("Nothing within reach to harvest")
---    else
---        game.print("Harvested resources yielding " .. total_yield .. " items")
---        return total_yield
---    end
---end
-
-=======
->>>>>>> f95b379f
 
 -- Helper functions for queue management
 global.actions.clear_harvest_queue = function(player_index)
