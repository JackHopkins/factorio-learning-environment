local function get_total_production_counts(production_statistics)
  local produced = production_statistics.input_counts
  local consumed = production_statistics.output_counts
  for name, value in pairs (consumed) do
    if produced[name] then
      produced[name] = produced[name] - value
    else
      produced[name] = -value
    end
  end
  return produced
end

local function get_raw_resources()
  local raw_resources = {}
  local entities = game.entity_prototypes
  for name, entity_prototype in pairs (entities) do
    if entity_prototype.resource_category then
      if entity_prototype.mineable_properties and entity_prototype.mineable_properties.products then
        for k, product in pairs (entity_prototype.mineable_properties.products) do
          raw_resources[product.name] = true
        end
      end
    end
    if entity_prototype.fluid then
      raw_resources[entity_prototype.fluid.name] = true
    end
  end
  return raw_resources
end

local function get_product_list()
  local product_list = {}
  local recipes = game.recipe_prototypes

  for recipe_name, recipe_prototype in pairs (recipes) do
    if recipe_prototype.allow_decomposition then
      local ingredients = recipe_prototype.ingredients
      local products = recipe_prototype.products
      for k, product in pairs (products) do
        if not product_list[product.name] then
          product_list[product.name] = {}
        end
        local recipe_ingredients = {}
        local product_amount = util.product_amount(product)
        if product_amount > 0 then
          for j, ingredient in pairs (ingredients) do
            recipe_ingredients[ingredient.name] = ((ingredient.amount)/#products) / product_amount
          end
          recipe_ingredients.energy = (recipe_prototype.energy / #products) / product_amount
          table.insert(product_list[product.name], recipe_ingredients)
        end
      end
    end
  end

  local items = game.item_prototypes
  local entities = game.entity_prototypes
  --[[Now we do some tricky stuff for space science type items]]
  local rocket_silos = {}
  for k, entity in pairs (entities) do
    if entity.type == "rocket-silo" and entity.fixed_recipe then
      local recipe = recipes[entity.fixed_recipe]
      if not recipe then return end
      local required_parts = entity.rocket_parts_required
      local list = {}
      for k, product in pairs (recipe.products) do
        local product_amount = util.product_amount(product)
        if product_amount > 0 then
          product_amount = product_amount * required_parts
          list[product.name] = product_amount
        end
      end
      list["energy"] = recipe.energy
      table.insert(rocket_silos, list)
    end
  end
  for k, item in pairs (items) do
    local launch_products = item.rocket_launch_products
    if launch_products then
      for k, launch_product in pairs (launch_products) do
        product_list[launch_product.name] = product_list[launch_product.name] or {}
        local launch_product_amount = util.product_amount(launch_product)
        if launch_product_amount > 0 then
          for k, silo_products in pairs (rocket_silos) do
            local this_silo = {}
            for product_name, product_count in pairs (silo_products) do
              this_silo[product_name] = product_count / launch_product_amount
            end
            this_silo[item.name] = 1 / launch_product_amount
            table.insert(product_list[launch_product.name], this_silo)
          end
        end
      end
    end
  end
  return product_list
end

local default_seed_prices = function()
  return
  {
    ["iron-ore"] = 3.1,
    ["copper-ore"] = 3.6,
    ["coal"] = 3,
    ["stone"] = 2.4,
    ["crude-oil"] = 0.2,
    ["water"] = 1/1000,
    ["steam"] = 1/1000,
    ["wood"] = 3.2,
    ["raw-fish"] = 100,
    ["energy"] = 1,
    ["uranium-ore"] = 8.2
  }
end

local default_ingredient_exponent = function() return 2 end--1.025 end -- We use 2 as the exponent to heavily bias in favour of complex recipes.
local default_raw_resource_price = function() return 2.5 end
local default_resource_ignore = function() return {} end

local default_param = function()
  return
  {
    ingredient_exponent = 1.025, --[[The exponent for increase in value for each additional ingredient formula exponent^#ingredients-2]]
    raw_resource_price = 2.5, --[[If a raw resource isn't given a price, it uses this price]]
    resource_ignore = {} --[[This is used to account for mods removing resource generation, in which case we want the item price to be calculated from recipes.]]
  }
end

local ingredient_multiplier = function(recipe, param)
  return (param.ingredient_exponent or 1) ^ (table_size(recipe) - 2)
end

local deduce_nil_prices = function(price_list, param)
  local nil_prices = {}
  for name, item in pairs (game.item_prototypes) do
    if not price_list[name] then
      nil_prices[name] = {}
    end
  end
  for name, item in pairs (game.fluid_prototypes) do
    if not price_list[name] then
      nil_prices[name] = {}
    end
  end
  local recipes = game.recipe_prototypes
  for name, recipe in pairs (recipes) do
    for k, ingredient in pairs (recipe.ingredients) do
      if nil_prices[ingredient.name] then
        table.insert(nil_prices[ingredient.name], recipe)
      end
    end
  end
  for name, recipes in pairs (nil_prices) do
    if #recipes > 0 then
      local recipe_cost
      local ingredient_amount
      for k, recipe in pairs (recipes) do
        local ingredient_value = 0
        for k, ingredient in pairs (recipe.ingredients) do
          if ingredient.name == name then
            ingredient_amount = ingredient.amount
          else
            local ingredient_price = price_list[ingredient.name]
            if ingredient_price then
              ingredient_value = ingredient_value + (ingredient_price * ingredient.amount)
            else
              ingredient_value = nil
              break
            end
          end
        end
        if not ingredient_value then break end
        local product_value = 0
        for k, product in pairs (recipe.products) do
          local amount = util.product_amount(product)
          local product_price = price_list[product.name]
          if product_price then
            product_value = product_value + product_price * amount
          else
            product_value = nil
            break
          end
        end
        if not product_value then
          break
        end
        local reverse_price = (product_value - param.energy_addition(recipe, product_value)) / ingredient_multiplier(recipe.ingredients, param) -- Not perfect, but close enough
        local this_cost = (reverse_price - ingredient_value) / ingredient_amount
        if recipe_cost then
          recipe_cost = math.min(recipe_cost, this_cost)
        else
          recipe_cost = this_cost
        end
      end
      if recipe_cost then
        price_list[name] = param.round(recipe_cost)
      end
    end
  end
end

local ln = math.log
local default_energy_addition = function(recipe, cost)
  return ((ln(recipe.energy + 1) * (cost ^ 0.5)))
end

local default_rounding = function(number)
  return number
end

production_score = {}

production_score.generate_price_list = function(param)

  local param = param or {}
  local price_list = param.seed_prices or default_seed_prices()

  param.ingredient_exponent = param.ingredient_exponent or default_ingredient_exponent()
  param.raw_resource_price = param.raw_resource_price or default_raw_resource_price()
  param.resource_ignore = param.resource_ignore or default_resource_ignore()
  param.round = param.round or default_rounding
  param.energy_addition = param.energy_addition or default_energy_addition
  param.normalise = param.normalise or function(number) return number end

  local resource_list = get_raw_resources()

  for name, k in pairs (resource_list) do
    if not price_list[name] then
      price_list[name] = param.round(param.raw_resource_price)
    end
  end

  for k, name in pairs (param.resource_ignore or {}) do
    price_list[name] = nil
  end

  local product_list = get_product_list()
  local get_price_recursive
  get_price_recursive = function(name, current_loop, loop_force)
    local price = price_list[name]
    if price then return price end
    price = 0
    if current_loop[name] then
      if loop_force then
        return param.raw_resource_price
      end
      return
    end
    current_loop[name] = true
    local entry = product_list[name]
    if not entry then return end
    local recipe_cost
    for k, recipe in pairs (entry) do
      local this_recipe_cost = 0
      for ingredient_name, cost in pairs (recipe) do
        if ingredient_name ~= "energy" then
          local addition = get_price_recursive(ingredient_name, current_loop, loop_force)
          if addition and addition > 0 then
            this_recipe_cost = this_recipe_cost + (addition * cost)
          else
            this_recipe_cost = 0
            break
          end
        end
      end
      if this_recipe_cost > 0 then
        this_recipe_cost = (this_recipe_cost * ingredient_multiplier(recipe, param)) + param.energy_addition(recipe, this_recipe_cost)
        if recipe_cost then
          recipe_cost = math.min(recipe_cost, this_recipe_cost)
        else
          recipe_cost = this_recipe_cost
        end
      end
    end
    if recipe_cost then
      price = param.round(recipe_cost)
      price_list[name] = price
      return price
    end
  end
  local items = game.item_prototypes
  for name, item in pairs (items) do
    local current_loop = {}
    get_price_recursive(name, current_loop)
  end
  local fluids = game.fluid_prototypes
  for name, fluid in pairs (fluids) do
    local current_loop = {}
    get_price_recursive(name, current_loop)
  end
  deduce_nil_prices(price_list, param)
  for name, item in pairs (items) do
    local current_loop = {}
    get_price_recursive(name, current_loop, true)
  end
  for name, fluid in pairs (fluids) do
    local current_loop = {}
    get_price_recursive(name, current_loop, true)
  end
  deduce_nil_prices(price_list, param)

  for k, price in pairs (price_list) do
    price_list[k] = param.normalise(price)
  end

  return price_list
end

production_score.get_production_scores = function(price_list)
  local price_list = price_list or production_score.generate_price_list()
  local scores = {}
  for k, force in pairs (game.forces) do
    local score = 0
    for name, value in pairs (get_total_production_counts(force.item_production_statistics)) do
      local price = price_list[name]
      if price then
        score = score + (price * value)
      end
    end
    for name, value in pairs (get_total_production_counts(force.fluid_production_statistics)) do
      local price = price_list[name]
      if price then
        score = score + (price * value)
      end
    end
    scores[force.name] = math.floor(score)
  end
  return scores
end

global.goal = nil
global.actions.score = function()
    --player = game.players[1]
    local production_score = production_score.get_production_scores()
    production_score["player"] = production_score["player"] - global.initial_score["player"]
    local goal_description = game.players[1].get_goal_description()

    if global.goal ~= goal_description then
      global.goal = goal_description
<<<<<<< HEAD
      -- game.print(goal_description)
      if goal_description ~= nil and #goal_description > 1 then
        production_score["goal"] = goal_description[1]:gsub("-", "_")
      end
=======
      --game.print(goal_description)
      --if goal_description ~= nil and #goal_description > 1 then
        --production_score["goal"] = goal_description[1]:gsub("-", "_")
      --end
>>>>>>> a4227c32
      return dump(production_score)
    end
    return dump(production_score)
end<|MERGE_RESOLUTION|>--- conflicted
+++ resolved
@@ -338,17 +338,10 @@
 
     if global.goal ~= goal_description then
       global.goal = goal_description
-<<<<<<< HEAD
-      -- game.print(goal_description)
-      if goal_description ~= nil and #goal_description > 1 then
-        production_score["goal"] = goal_description[1]:gsub("-", "_")
-      end
-=======
       --game.print(goal_description)
       --if goal_description ~= nil and #goal_description > 1 then
         --production_score["goal"] = goal_description[1]:gsub("-", "_")
       --end
->>>>>>> a4227c32
       return dump(production_score)
     end
     return dump(production_score)
