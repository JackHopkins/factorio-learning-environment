import asyncio
import os
from typing import Literal

import openai
from dotenv import load_dotenv
from openai import OpenAI, AsyncOpenAI
import anthropic
from tenacity import wait_exponential, retry

load_dotenv()


class LLMFactory:
    def __init__(self, model: str, beam: int = 1):
        self.model = model
        self.beam = beam

    def merge_contiguous_messages(self, messages):
        if not messages:
            return messages

        merged_messages = [messages[0]]

        for message in messages[1:]:
            if message['role'] == merged_messages[-1]['role']:
                merged_messages[-1]['content'] += "\n\n" + message['content']
            else:
                merged_messages.append(message)

        return merged_messages

    def remove_whitespace_blocks(self, messages):
        return [
            message for message in messages
            if message['content'].strip()
        ]

    @retry(wait=wait_exponential(multiplier=2, min=2, max=15))
    async def acall(self, *args, **kwargs):
        max_tokens = kwargs.get('max_tokens', 1500)
        model_to_use = kwargs.get('model', self.model)

        if "claude" in model_to_use:
            # Set up and call the Anthropic API
            api_key = os.getenv('ANTHROPIC_API_KEY')

            # Remove the 'system' role from the first message and replace it with 'user'
            messages = kwargs.get('messages', [])
            if messages[0]['role'] == "system":
                system_message = messages.pop(0)
                system_message = system_message['content'].strip()

            # Remove final assistant content that ends with trailing whitespace
            if messages[-1]['role'] == "assistant":
                messages[-1]['content'] = messages[-1]['content'].strip()

            # If the most recent message is from the assistant, add a user message to prompt the assistant
            if messages[-1]['role'] == "assistant":
                messages.append({
                    "role": "user",
                    "content": "Success."
                })

            messages = self.remove_whitespace_blocks(messages)
            messages = self.merge_contiguous_messages(messages)

            if not system_message:
                raise RuntimeError("No system message!!")
            try:

                client = anthropic.Anthropic()
                # Use asyncio.to_thread for CPU-bound operations
                response = await asyncio.to_thread(
                    client.messages.create,
                    
                    temperature=kwargs.get('temperature', 0.7),
                    max_tokens=max_tokens,
                    model=model_to_use,
                    messages=messages,
                    system = system_message,
                    stop_sequences=["```END"],
                )
            except Exception as e:
                print(e)
                raise

            return response

        elif "deepseek" in model_to_use:
            client = AsyncOpenAI(api_key=os.getenv("DEEPSEEK_API_KEY"), base_url="https://api.deepseek.com")
            response = await client.chat.completions.create(
                model=model_to_use,
                max_tokens=kwargs.get('max_tokens', 256),
                temperature=kwargs.get('temperature', 0.3),
                messages=kwargs.get('messages', None),
                logit_bias=kwargs.get('logit_bias', None),
                n=kwargs.get('n_samples', None),
                stop=kwargs.get('stop_sequences', None),
                stream=False,
                #presence_penalty=kwargs.get('presence_penalty', None),
                #frequency_penalty=kwargs.get('frequency_penalty', None),
            )
            return response

        elif "gemini" in model_to_use:
            client = AsyncOpenAI(api_key=os.getenv("GEMINI_API_KEY"), base_url="https://generativelanguage.googleapis.com/v1beta/openai/")
            response = await client.chat.completions.create(
                model=model_to_use,
                max_tokens=kwargs.get('max_tokens', 256),
                temperature=kwargs.get('temperature', 0.3),
                messages=kwargs.get('messages', None),
                #logit_bias=kwargs.get('logit_bias', None),
                n=kwargs.get('n_samples', None),
                #stop=kwargs.get('stop_sequences', None),
                stream=False
                #presence_penalty=kwargs.get('presence_penalty', None),
                #frequency_penalty=kwargs.get('frequency_penalty', None),
            )
            return response

        elif any(model in model_to_use for model in ["llama", "Qwen"]):
            client = AsyncOpenAI(api_key=os.getenv("TOGETHER_API_KEY"), base_url="https://api.together.xyz/v1")
            return await client.chat.completions.create(
                model=model_to_use,
                max_tokens=kwargs.get('max_tokens', 256),
                temperature=kwargs.get('temperature', 0.3),
                messages=kwargs.get('messages', None),
                logit_bias=kwargs.get('logit_bias', None),
                n=kwargs.get('n_samples', None),
                stop=kwargs.get('stop_sequences', None),
                stream=False
            )
        
<<<<<<< HEAD
        elif "o1-mini" in model_to_use:
            try:
                messages = kwargs.get('messages', None)
                messages[0]['role'] = "user"
                client = AsyncOpenAI(api_key=os.getenv("OPENAI_API_KEY"))
                output = await client.chat.completions.create(
                    model=model_to_use,
                    max_completion_tokens=kwargs.get('max_tokens', 256),
                    #temperature=kwargs.get('temperature', 0.3),
                    messages=messages,
                    #n=kwargs.get('n_samples', None),
                    stream=False)
            except Exception as e:
                print(e)
                raise
            return output
=======
        elif "o1-mini" in model_to_use or 'o3-mini' in model_to_use:
            client = AsyncOpenAI(api_key=os.getenv("OPENAI_API_KEY"))
            # replace `max_tokens` with `max_completion_tokens` for OpenAI API
            if "max_tokens" in kwargs:
                kwargs.pop("max_tokens")
            messages = kwargs.get('messages')
            messages[0]['role'] = 'developer'
            try:
                reasoning_length = "low"
                if "med" in model_to_use:
                    reasoning_length = "medium"
                elif "high" in model_to_use:
                    reasoning_length = "high"
                model = kwargs.get('model', 'o3-mini')
                if 'o3-mini' in model:
                    model = 'o3-mini'
                elif 'o1-mini' in model:
                    model = 'o1-mini'

                response = await client.chat.completions.create(
                    *args,
                    n=self.beam,
                    model=model,
                    messages = messages,
                    stream=False,
                    response_format={
                        "type": "text"
                    },
                    reasoning_effort=reasoning_length
                )
                return response
            except Exception as e:
                print(e)
>>>>>>> 22bcced0
        else:
            try:
                client = AsyncOpenAI(api_key=os.getenv("OPENAI_API_KEY"))
                assert "messages" in kwargs, "You must provide a list of messages to the model."
                return await client.chat.completions.create(
                    model=model_to_use,
                    max_tokens=kwargs.get('max_tokens', 256),
                    temperature=kwargs.get('temperature', 0.3),
                    messages=kwargs.get('messages', None),
                    logit_bias=kwargs.get('logit_bias', None),
                    n=kwargs.get('n_samples', None),
                    stop=kwargs.get('stop_sequences', None),
                    stream=False,
                    presence_penalty=kwargs.get('presence_penalty', None),
                    frequency_penalty=kwargs.get('frequency_penalty', None),
                )
            except Exception as e:
                print(e)
                try:
                    client = AsyncOpenAI(api_key=os.getenv("OPENAI_API_KEY"))
                    assert "messages" in kwargs, "You must provide a list of messages to the model."
                    sys = kwargs.get('messages', None)[0]
                    messages = [sys] + kwargs.get('messages', None)[8:]
                    return await client.chat.completions.create(
                        model=model_to_use,
                        max_tokens=kwargs.get('max_tokens', 256),
                        temperature=kwargs.get('temperature', 0.3),
                        messages=messages,
                        logit_bias=kwargs.get('logit_bias', None),
                        n=kwargs.get('n_samples', None),
                        stop=kwargs.get('stop_sequences', None),
                        stream=False,
                        presence_penalty=kwargs.get('presence_penalty', None),
                        frequency_penalty=kwargs.get('frequency_penalty', None),
                    )
                except Exception as e:
                    print(e)
                    raise

    def call(self, *args, **kwargs):
        max_tokens = kwargs.get('max_tokens', 1500)
        model_to_use = kwargs.get('model', self.model)
        if "claude" in model_to_use:
            # Set up and call the Anthropic API
            api_key = os.getenv('ANTHROPIC_API_KEY')

            # Remove the 'system' role from the first message and replace it with 'user'
            messages = kwargs.get('messages', [])
            if messages[0]['role'] == "system":
                messages[0]['role'] = "user"

            # Remove final assistant content that ends with trailing whitespace
            if messages[-1]['role'] == "assistant":
                messages[-1]['content'] = messages[-1]['content'].strip()

            # If the most recent message is from the assistant, add a user message to prompt the assistant
            if messages[-1]['role'] == "assistant":
                messages.append({
                    "role": "user",
                    "content": "Success."
                })

            messages = self.remove_whitespace_blocks(messages)
            messages = self.merge_contiguous_messages(messages)


            try:
                response = anthropic.Anthropic().messages.create(
                    temperature=kwargs.get('temperature', 0.7),
                    max_tokens=max_tokens,
                    model=model_to_use,
                    messages=messages,
                    stop_sequences=kwargs.get('stop_sequences', None),
                )
            except Exception as e:
                print(e)
                raise

            return response

        elif "deepseek" in model_to_use:

            client = OpenAI(api_key=os.getenv("DEEPSEEK_API_KEY"), base_url="https://api.deepseek.com")
            response = client.chat.completions.create(*args,
                                                  **kwargs,
                                                  model=model_to_use,
                                                  presence_penalty=kwargs.get('presence_penalty', None),
                                                  frequency_penalty=kwargs.get('frequency_penalty', None),
                                                  logit_bias=kwargs.get('logit_bias', None),
                                                  n=kwargs.get('n_samples', None),
                                                  stop=kwargs.get('stop_sequences', None),
                                                  stream=False)
            return response

        elif "o1-mini" in model_to_use:
            client = OpenAI(api_key=os.getenv("OPENAI_API_KEY"))
            # replace `max_tokens` with `max_completion_tokens` for OpenAI API
            if "max_tokens" in kwargs:
                kwargs.pop("max_tokens")

            return client.chat.completions.create(*args, n=self.beam,
                                                  **kwargs,
                                                  #temperature=0.9,
                                                  #stop=["\n\n"],  # , "\n#"],
                                                  #presence_penalty=1,
                                                  #frequency_penalty=0.6,
                                                  stream=False)
        else:
            client = OpenAI(api_key=os.getenv("OPENAI_API_KEY"))
            assert "messages" in kwargs, "You must provide a list of messages to the model."
            return client.chat.completions.create(model = model_to_use,
                                                  max_tokens = kwargs.get('max_tokens', 256),
                                                  temperature=kwargs.get('temperature', 0.3),
                                                  messages=kwargs.get('messages', None),
                                                  logit_bias=kwargs.get('logit_bias', None),
                                                  n=kwargs.get('n_samples', None),
                                                  stop=kwargs.get('stop_sequences', None),#, "\n#"],
                                                  #presence_penalty=1,
                                                  #frequency_penalty=0.6,
                                                  stream=False)
<|MERGE_RESOLUTION|>--- conflicted
+++ resolved
@@ -132,24 +132,6 @@
                 stream=False
             )
         
-<<<<<<< HEAD
-        elif "o1-mini" in model_to_use:
-            try:
-                messages = kwargs.get('messages', None)
-                messages[0]['role'] = "user"
-                client = AsyncOpenAI(api_key=os.getenv("OPENAI_API_KEY"))
-                output = await client.chat.completions.create(
-                    model=model_to_use,
-                    max_completion_tokens=kwargs.get('max_tokens', 256),
-                    #temperature=kwargs.get('temperature', 0.3),
-                    messages=messages,
-                    #n=kwargs.get('n_samples', None),
-                    stream=False)
-            except Exception as e:
-                print(e)
-                raise
-            return output
-=======
         elif "o1-mini" in model_to_use or 'o3-mini' in model_to_use:
             client = AsyncOpenAI(api_key=os.getenv("OPENAI_API_KEY"))
             # replace `max_tokens` with `max_completion_tokens` for OpenAI API
@@ -183,7 +165,6 @@
                 return response
             except Exception as e:
                 print(e)
->>>>>>> 22bcced0
         else:
             try:
                 client = AsyncOpenAI(api_key=os.getenv("OPENAI_API_KEY"))
