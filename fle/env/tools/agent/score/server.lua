--- conflicted
+++ resolved
@@ -342,10 +342,6 @@
   end
 end
 
-<<<<<<< HEAD
-
-=======
->>>>>>> edc256b2
 global.goal = nil
 global.actions.score = function()
     local production_score = production_score.get_production_scores()
