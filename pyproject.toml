--- conflicted
+++ resolved
@@ -54,7 +54,6 @@
     "aiohttp>=3.8.0",
     "uvicorn>=0.15.0",
     "pytest>=8.4.1",
-    "memoization>=0.4.0"
 ]
 
 [project.optional-dependencies]
@@ -64,12 +63,7 @@
     "isort>=5.12.0",
     "rich>=14.0.0",
     "questionary>=2.1.0",
-<<<<<<< HEAD
-    "huggingface-hub>=0.19.0",
-    "tqdm>=4.65.0"
-=======
     "pytest-xdist>=3.8.0",
->>>>>>> f65ae907
 ]
 agents = [
     "anthropic>=0.49.0",
@@ -113,17 +107,6 @@
     "fastapi>=0.68.0",
 ]
 
-data = [
-    "inspect-ai>=0.3.80",
-]
-
-viewer = [
-    "nicegui>=1.4.0",
-    # Image handling (if not already installed)
-    "Pillow>=10.0.0",
-    # Optional: for better performance
-    "uvicorn>=0.24.0"
-]
 [project.scripts]
 fle = "fle.run:main"
 
@@ -158,12 +141,4 @@
 [[tool.uv.index]]
 name = "testpypi"
 url = "https://test.pypi.org/legacy/"
-publish-url = "https://test.pypi.org/legacy/"
-
-[tool.uv.sources]
-factorio-learning-environment = { workspace = true }
-
-[dependency-groups]
-dev = [
-    "factorio-learning-environment",
-]+publish-url = "https://test.pypi.org/legacy/"