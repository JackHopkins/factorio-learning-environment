# Python/venv
.venv/
.env
.fle/
__pycache__/
*.pyc
uv.lock

# IDE/editor
.idea/
.vscode/
.DS_Store

# Build/dist
/dist
<<<<<<< HEAD

# Docker
/fle/cluster/local/docker-compose.yml

# Misc
trajectory_logs/
**/.claude/settings.local.json
*.mp4
*.jsonl
*.db
/log/

#fle
.fle/

# Jack's stuff.
/docker-compose.yml
/data/plans/factorio_guides/
/docs/assets/videos/
/fle/agents/data/blueprints_to_policies/blueprints/
/fle/eval/open/plots/technology_icons/
/data/icons/
/eval/open/plots/
=======

# Docker
/fle/cluster/local/docker-compose.yml

# Misc
trajectory_logs/
**/.claude/settings.local.json
*.mp4
*.jsonl
*.db

#fle
.fle/
>>>>>>> edc256b2
<|MERGE_RESOLUTION|>--- conflicted
+++ resolved
@@ -13,7 +13,6 @@
 
 # Build/dist
 /dist
-<<<<<<< HEAD
 
 # Docker
 /fle/cluster/local/docker-compose.yml
@@ -26,7 +25,6 @@
 *.db
 /log/
 
-#fle
 .fle/
 
 # Jack's stuff.
@@ -37,18 +35,3 @@
 /fle/eval/open/plots/technology_icons/
 /data/icons/
 /eval/open/plots/
-=======
-
-# Docker
-/fle/cluster/local/docker-compose.yml
-
-# Misc
-trajectory_logs/
-**/.claude/settings.local.json
-*.mp4
-*.jsonl
-*.db
-
-#fle
-.fle/
->>>>>>> edc256b2
