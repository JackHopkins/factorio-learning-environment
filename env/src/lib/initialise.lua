--- conflicted
+++ resolved
@@ -322,10 +322,6 @@
         player.teleport({player_position.x + i, player_position.y + i})
     end
     player.teleport(player_position)
-<<<<<<< HEAD
-    -- game.print("Cannot avoid")
-=======
->>>>>>> f95b379f
     return false
 end
 
