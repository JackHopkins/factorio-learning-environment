--- conflicted
+++ resolved
@@ -120,29 +120,6 @@
 
         self._tasks = []
 
-<<<<<<< HEAD
-        self._initial_score, goal = self.score()
-
-        # Available objects that the agent can interact with
-        self.Prototype = Prototype
-        self.Resource = Resource
-        self.Direction = Direction
-        self.Position = Position
-        self.EntityStatus = EntityStatus
-        self.BoundingBox = BoundingBox
-        self.BuildingBox = BuildingBox
-        self.BeltGroup = BeltGroup
-        self.Technology = Technology
-        self.Recipe = Recipe
-
-        self.prototype_by_name = prototype_by_name
-
-        # Statically named directions
-        self.UP, self.ABOVE, self.TOP = [Direction.UP]*3
-        self.RIGHT, self.EAST = [Direction.RIGHT]*2
-        self.LEFT, self.WEST = [Direction.LEFT]*2
-        self.DOWN, self.BELOW, self.BOTTOM = [Direction.DOWN]*3
-=======
         self._initial_score, goal = self.namespace.score()
 
         # # Available objects that the agent can interact with
@@ -163,7 +140,6 @@
         # self.RIGHT, self.EAST = [Direction.RIGHT]*2
         # self.LEFT, self.WEST = [Direction.LEFT]*2
         # self.DOWN, self.BELOW, self.BOTTOM = [Direction.DOWN]*3
->>>>>>> fd980894
 
         # Available actions that the agent can perform
         # self._static_members = [attr for attr in dir(self)
@@ -705,138 +681,16 @@
     #
     #     return score, goal, result_output
 
-<<<<<<< HEAD
-        last_successful_state = None
-        had_error = False
-
-        # Execute the expression
-        for index, node in enumerate(tree.body):
-            self.line_value = index
-            try:
-                node = self._change_print_to_log(node)
-
-                if isinstance(node, ast.FunctionDef):
-                    # For function definitions
-                    wrapped_node = ast.Module([node], type_ignores=[])
-                    compiled = compile(wrapped_node, 'file', 'exec')
-                    exec(compiled, eval_dict)
-
-                    # Get the newly defined function
-                    func = eval_dict[node.name]
-
-                    # Create SerializableFunction and bind it immediately
-                    serialized_func = SerializableFunction(func, self)
-
-                    # Store in persistent vars and as instance attribute
-                    self.persistent_vars[node.name] = serialized_func
-                    setattr(self, node.name, serialized_func)
-
-                    # Update eval_dict with bound serializable function
-                    eval_dict[node.name] = serialized_func
-
-                    last_successful_state = dict(self.persistent_vars)
-
-                elif isinstance(node, ast.Assign):
-                    # Store assignments in persistent vars
-                    compiled = compile(ast.Module([node], type_ignores=[]), 'file', 'exec')
-                    exec(compiled, eval_dict)
-
-                    # Get variable names from the assignment
-                    targets = [t.id for t in node.targets if isinstance(t, ast.Name)]
-                    for name in targets:
-                        if name in eval_dict:
-                            value = eval_dict[name]
-                            # Store both original and wrapped version
-                            self.persistent_vars[name] = wrap_for_serialization(value)
-                            setattr(self, name, value)
-                            #print(f"{self.tcp_port}: Stored variable {name} - {type(value)}")
-
-                    last_successful_state = dict(self.persistent_vars)
-
-                elif isinstance(node, ast.Expr):
-                    # For expressions (including function calls)
-                    compiled = compile(ast.Expression(node.value), 'file', 'eval')
-                    response = eval(compiled, eval_dict)
-                    if response is not True and response is not None and not isinstance(node.value, ast.Constant):
-                        self._sequential_exception_count = 0
-                    #self.log(response)
-                    last_successful_state = dict(self.persistent_vars)
-
-                else:
-                    # For other statements
-                    compiled = compile(ast.Module([node], type_ignores=[]), 'file', 'exec')
-                    exec(compiled, eval_dict)
-                    last_successful_state = dict(self.persistent_vars)
-
-            except Exception as e:
-                had_error = True
-                self._sequential_exception_count += 1
-                error_traceback = traceback.format_exc()
-                error_lines = self._extract_error_lines(expr, error_traceback)
-
-                error_message = ""
-                if error_lines:
-                    error_message += "Error occurred in the following lines:\n"
-                    for line_num, line_content in error_lines:
-                        error_message += f"  Line {line_num}: {line_content}\n"
-                error_type = error_traceback.strip().split('\n')[-1]
-                error_message += f"\n{error_type}"
-
-                self.log(error_message)
-
-                # Restore the last successful state if available
-                if last_successful_state is not None:
-                    self.persistent_vars = last_successful_state.copy()
-
-                if self._sequential_exception_count >= self.max_sequential_exception_count:
-                    break
-
-            # Update eval_dict with any new persistent vars
-            eval_dict.update(self.persistent_vars)
-
-        # Get final results
-        score, goal = self.score()
-        result_output = parse_result_into_str(self.logging_results)
-
-        if had_error:
-            raise Exception(result_output)
-
-        return score, goal, result_output
-    
-    def eval_with_error(self, expr, timeout=60):
-        """ Evaluate an expression with a timeout, and return the result without error handling"""
-        with ThreadPoolExecutor(max_workers=1) as executor:
-            future = executor.submit(self._eval_with_timeout, expr)
-            score, goal, result = future.result(timeout)
-            return score, goal, result
-        #def handler(signum, frame):
-        #    raise TimeoutError()
-#
-        #signal.signal(signal.SIGALRM, handler)
-        #signal.alarm(timeout)
-#
-        #try:
-        #    return self._eval_with_timeout(expr)
-        #finally:
-        #    signal.alarm(0)
-=======
     def eval_with_error(self, expr, timeout=60):
         """ Evaluate an expression with a timeout, and return the result without error handling"""
         # with ThreadPoolExecutor(max_workers=1) as executor:
         #     future = executor.submit(self._eval_with_timeout, expr)
         #     score, goal, result = future.result(timeout)
         #     return score, goal, result
-        def handler(signum, frame):
-            raise TimeoutError()
-
-        signal.signal(signal.SIGALRM, handler)
-        signal.alarm(timeout)
-
-        try:
-            return self.namespace.eval_with_timeout(expr)
-        finally:
-            signal.alarm(0)
->>>>>>> fd980894
+        with ThreadPoolExecutor(max_workers=1) as executor:
+            future = executor.submit(self._eval_with_timeout, expr)
+            score, goal, result = future.result(timeout)
+            return score, goal, result
 
 
     def eval(self, expr, timeout=60):
