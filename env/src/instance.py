--- conflicted
+++ resolved
@@ -78,19 +78,11 @@
                  cache_scripts=True,
                  all_technologies_researched=True,
                  peaceful=True,
-<<<<<<< HEAD
                  num_agents=1,
                  **kwargs
                  ):
 
         self.num_agents = num_agents
-=======
-                 player_index=1,
-                 **kwargs
-                 ):
-
-        self.player_index = player_index
->>>>>>> 921e2d65
         self.persistent_vars = {}
         self.tcp_port = tcp_port
         self.rcon_client, self.address = self.connect_to_server(address, tcp_port)
@@ -203,22 +195,14 @@
 
     def set_inventory(self, inventory: Dict[str, Any], agent_idx: int = 0):
         self.begin_transaction()
-<<<<<<< HEAD
         self.add_command('clear_inventory', agent_idx)
-=======
-        self.add_command('clear_inventory', self.player_index)
->>>>>>> 921e2d65
         self.execute_transaction()
 
         self.begin_transaction()
         # kwargs dict to json
         inventory_items = {k: v for k, v in inventory.items()}
         inventory_items_json = json.dumps(inventory_items)
-<<<<<<< HEAD
         self.add_command(f"/c global.actions.initialise_inventory({agent_idx}, '{inventory_items_json}')", raw=True)
-=======
-        self.add_command(f"/c global.actions.initialise_inventory({self.player_index}, '{inventory_items_json}')", raw=True)
->>>>>>> 921e2d65
 
         self.execute_transaction()
 
@@ -570,29 +554,17 @@
     def _reset(self, inventories: List[Dict[str, Any]]):
 
         self.begin_transaction()
-<<<<<<< HEAD
-        self.add_command('/c global.alerts = {}', raw=True)
-        self.add_command('/c game.reset_game_state()', raw=True)
-        self.add_command('/c global.actions.reset_production_stats()', raw=True)
+        self.add_command('/c global.alerts = {}; global.agent_inbox = {}; game.reset_game_state(); global.actions.reset_production_stats(); global.actions.regenerate_resources(1)', raw=True)
         #self.add_command('/c script.on_nth_tick(nil)', raw=True) # Remove all dangling event handlers
         for i in range(self.num_agents):
             player_index = i + 1
             self.add_command(f'/c global.actions.regenerate_resources({player_index})', raw=True)
             self.add_command('clear_inventory', player_index)
             self.add_command('reset_position', player_index, 0, 0)
-        # Clear agent messages
-        self.add_command('/c global.agent_inbox = {}', raw=True)
-=======
-        self.add_command('/c global.alerts = {}; game.reset_game_state(); global.actions.reset_production_stats(); global.actions.regenerate_resources(1)', raw=True)
-        #self.add_command('/c script.on_nth_tick(nil)', raw=True) # Remove all dangling event handlers
-        self.add_command('clear_inventory', self.player_index)
-        self.add_command('reset_position', self.player_index, 0, 0)
->>>>>>> 921e2d65
 
         self.execute_transaction()
 
         self.begin_transaction()
-<<<<<<< HEAD
         self.add_command('/c global.actions.clear_walking_queue()', raw=True)
         for i in range(self.num_agents):
             player_index = i + 1
@@ -600,14 +572,6 @@
             inventory_items = {k: v for k, v in inventories[i].items()}
             inventory_items_json = json.dumps(inventory_items)
             self.add_command(f"/c global.actions.initialise_inventory({player_index}, '{inventory_items_json}')", raw=True)
-=======
-        self.add_command(f'/c global.actions.clear_walking_queue(); global.actions.clear_entities({self.player_index})', raw=True)
-
-        # kwargs dict to json
-        inventory_items = {k: v for k, v in kwargs.items()}
-        inventory_items_json = json.dumps(inventory_items)
-        self.add_command(f"/c global.actions.initialise_inventory({self.player_index}, '{inventory_items_json}')", raw=True)
->>>>>>> 921e2d65
 
         if self.all_technologies_researched:
             self.add_command("/c game.players[1].force.research_all_technologies()", raw=True)
@@ -666,12 +630,7 @@
             self.lua_script_manager.load_init_into_game('enemies')
         # Create characters for all agents
 
-<<<<<<< HEAD
-
-        self.add_command(f'/c player = game.players[1]', raw=True)
-=======
         self.add_command('/c global.agent_characters = {}; for _,c in pairs(game.surfaces[1].find_entities_filtered{type="character"}) do if c then c.destroy() end end; global.agent_characters[1]=game.surfaces[1].create_entity{name="character",position={x=0,y=0},force=game.forces.player}', raw=True)
->>>>>>> 921e2d65
         self.execute_transaction()
 
         self.lua_script_manager.load_init_into_game('initialise')
