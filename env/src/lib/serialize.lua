--- conflicted
+++ resolved
@@ -1625,12 +1625,8 @@
     end
 
     if entity.type == "generator" then
-<<<<<<< HEAD
-        serialized.connection_points = get_pipe_positions(entity)
-=======
         serialized.connection_points = global.utils.get_generator_connection_positions(entity)
         serialized.energy_generated_last_tick = entity.energy_generated_last_tick
->>>>>>> 6a26de35
         --serialized.power_production = entity.power_production
     end
 
