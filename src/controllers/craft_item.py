from time import sleep

from controllers.__action import Action
from controllers.inspect_inventory import InspectInventory
from factorio_instance import PLAYER
from factorio_types import Prototype


class CraftItem(Action):

    def __init__(self, connection, game_state):
        super().__init__(connection, game_state)
        self.inspect_inventory = InspectInventory(connection, game_state)
        #self.connection = connection
        #self.game_state = game_state

    def __call__(self, entity: Prototype, quantity: int = 1) -> int:
        """
        Craft an item from a Prototype if the ingredients exist in your inventory.
        :param entity: Entity to craft
        :param quantity: Quantity to craft
        :example craft_item(Prototype.Pipe, 1)
        :return: Number of items crafted
        """

        if hasattr(entity, 'value'):
            name, _ = entity.value
        else:
            name = entity

        count_in_inventory = 0
        if not self.game_state.fast:
            count_in_inventory = self.inspect_inventory()[entity]

        success, elapsed = self.execute(PLAYER, name, quantity)
        if success != {} and isinstance(success, str):
            if success is None:
                raise Exception(f"Could not craft a {name} - Ingredients cannot be crafted by hand.")
            else:
<<<<<<< HEAD
                result = success.split(']:')[1]
                raise Exception(f"Could not craft {quantity} {name} - {result}")
=======
                result = ":".join(success.split(':')[2:]).replace('"', '').strip()
                raise Exception(result)
>>>>>>> 26c39cae

        if not self.game_state.fast:
            sleep(0.5)
            attempt = 0
            max_attempts = 10
            while self.inspect_inventory()[entity] - count_in_inventory < quantity and attempt < max_attempts:
                sleep(0.5)
                attempt += 1

        return success<|MERGE_RESOLUTION|>--- conflicted
+++ resolved
@@ -37,13 +37,8 @@
             if success is None:
                 raise Exception(f"Could not craft a {name} - Ingredients cannot be crafted by hand.")
             else:
-<<<<<<< HEAD
-                result = success.split(']:')[1]
-                raise Exception(f"Could not craft {quantity} {name} - {result}")
-=======
                 result = ":".join(success.split(':')[2:]).replace('"', '').strip()
                 raise Exception(result)
->>>>>>> 26c39cae
 
         if not self.game_state.fast:
             sleep(0.5)
