--- conflicted
+++ resolved
@@ -119,39 +119,14 @@
 ```
 git clone https://github.com/JackHopkins/factorio-learning-environment.git
 cd factorio-learning-environment
-```
-
-2. **Install the package**:
-
-You can install the package with different options depending on your needs:
-
-```bash
-# Basic installation (includes core environment dependencies)
 pip install -e .
-
-# Install with agent support (for running LLM agents)
-pip install -e ".[agents]"
-
-# Install with cluster support (for running Factorio servers)
-pip install -e ".[cluster]"
-
-# Install with evaluation support (for running experiments)
-pip install -e ".[eval]"
-
-# Install everything
-pip install -e ".[all]"
-
-# Install for development
-pip install -e ".[dev]"
-```
-
-You can also combine options:
-```bash
-# Install with agent and eval support
-pip install -e ".[agents,eval]"
-```
-
-Note: The environment module (for interacting with Factorio) is included as part of the base package, so you always have access to the core functionality.
+```
+
+2. **Install dependencies**:
+```
+pip install psycopg2 lupa
+# Install other dependencies if prompted by pip during runtime
+```
 
 3. **Set up Factorio client**:
 - Purchase Factorio from the [official website](https://www.factorio.com/) or on Steam.
@@ -267,21 +242,6 @@
 - **Database connection errors**: Verify your database configuration in the .env file and ensure the database exists.
 - **Docker issues**: Ensure your user has permission to run Docker without sudo.
 - **Connection issues**: Make sure the Factorio server is running and ports are properly configured.
-
-## MCP
-<<<<<<< HEAD
-After starting and activating at least 1 Factorio server:
-
-`claude mcp add -- claude mcp add fle -- mcp run /PATH/TO/FLE/server.py `
-or:
-`mcp install /PATH/TO/FLE/server.py`
-
-=======
-### Claude Code
-After starting and activating at least 1 Factorio server:
-
-`claude mcp add -- claude mcp add fle -- mcp run /PATH/TO/FLE/server.py `
->>>>>>> cabf3da2
 
 ## Environment
 
