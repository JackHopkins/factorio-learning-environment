global.actions.pickup_entity = function(player_index, x, y, entity)
    local player = global.agent_characters[player_index]
    local position = {x=x, y=y}
    local surface = player.surface
    local success = false
    rendering.draw_circle{only_in_alt_mode=true, width = 0.5, color = {r = 0, g = 1, b = 0}, surface = player.surface, radius = 0.25, filled = false, target = position, time_to_live = 12000}

    -- Debug print
<<<<<<< HEAD
    -- game.print("Starting pickup attempt for " .. entity .. " at (" .. x .. ", " .. y .. ")")
=======
    --game.print("Starting pickup attempt for " .. entity .. " at (" .. x .. ", " .. y .. ")")
>>>>>>> a4227c32

    -- Function to check if player can receive items
    local function can_receive_items(items_to_check)
        local main_inventory = player.get_main_inventory()
        -- Check each item individually
        for _, item in pairs(items_to_check) do
            if not main_inventory.can_insert({name = item.name, count = item.count}) then
                return false
            end
        end
        return true
    end

    -- Function to pick up and add entity to player's inventory
    local function pickup_placed_entity(entities)
        for _, ent in pairs(entities) do
            if ent.valid and ent.name == entity then
                -- game.print("Found valid placed entity: " .. ent.name)

                -- Collect all items that need to be inserted
                local items_to_insert = {}

                -- Add entity products
                --local products = ent.prototype.mineable_properties.products
                --if products ~= nil then
                --    for _, product in pairs(products) do
                --        table.insert(items_to_insert, {name=product.name, count=product.amount})
                --    end
                --end

                -- Add chest contents if applicable
                if ent.get_inventory(defines.inventory.chest) then
                    for name, count in pairs(ent.get_inventory(defines.inventory.chest).get_contents()) do
                        table.insert(items_to_insert, {name=name, count=count})
                    end
                end

                -- Add transport belt contents if applicable
                if ent.type == "transport-belt" then
                    -- Check line 1
                    local line1 = ent.get_transport_line(1)
                    local contents1 = line1.get_contents()
                    for name, count in pairs(contents1) do
                        table.insert(items_to_insert, {name=name, count=count})
                    end

                    -- Check line 2
                    local line2 = ent.get_transport_line(2)
                    local contents2 = line2.get_contents()
                    for name, count in pairs(contents2) do
                        table.insert(items_to_insert, {name=name, count=count})
                    end
                end

                -- Add the entity itself
                table.insert(items_to_insert, {name=ent.name, count=1})

                -- Check if player can receive all items
                if not can_receive_items(items_to_insert) then
                    error("Inventory is full")
                end

                -- Insert all items
                for _, item in pairs(items_to_insert) do
                    player.insert(item)
                end

                if ent.can_be_destroyed() then
<<<<<<< HEAD
                    -- game.print("Picked up placed "..ent.name)
=======
                    --game.print("Picked up placed "..ent.name)
>>>>>>> a4227c32
                    pcall(ent.destroy{raise_destroy=false, do_cliff_correction=false})
                    return true
                end
            end
        end
        return false
    end

    -- Function to pick up items on ground
    local function pickup_ground_item(ground_items)
        for _, item in pairs(ground_items) do
            if item.valid and item.stack and item.stack.name == entity then
<<<<<<< HEAD
                -- game.print("Found valid ground item: " .. item.stack.name)
=======
                --game.print("Found valid ground item: " .. item.stack.name)
>>>>>>> a4227c32
                local count = item.stack.count

                -- Check if player can receive the item
                if not can_receive_items({{name=entity, count=count}}) then
                    error("Cannot pick up " .. entity .. " - inventory is full")
                end

                local inserted = player.insert{name=entity, count=count}
                if inserted > 0 then
<<<<<<< HEAD
                    -- game.print("Picked up ground item2 " .. count .. " " .. entity)
=======
                    --game.print("Picked up ground item2 " .. count .. " " .. entity)
>>>>>>> a4227c32
                    pcall(item.destroy{raise_destroy=false})
                    return true
                end
            end
            return true
        end
        return false
    end

    -- Find both types of entities first
    local player_entities = surface.find_entities_filtered{
        name=entity,
        position=position,
        radius=0.707,
        force="player"
    }
    -- game.print("Found " .. #player_entities .. " placed entities")

    local ground_items = surface.find_entities_filtered{
        name="item-on-ground",
        position=position,
        radius=0.707
    }
<<<<<<< HEAD
    -- game.print("Found " .. #ground_items .. " ground items")
=======
>>>>>>> a4227c32

    -- Try to pick up placed entities first, if any exist
    if #player_entities > 0 then
        success = pickup_placed_entity(player_entities)
        if success then
<<<<<<< HEAD
            -- game.print("Successfully picked up placed entity")
=======
            --game.print("Successfully picked up placed entity")
>>>>>>> a4227c32
            return {}
        end
    end

    -- Only try ground items if we haven't succeeded with placed entities
    if not success and #ground_items > 0 then
        success = pickup_ground_item(ground_items)
        if success then
<<<<<<< HEAD
            -- game.print("Successfully picked up ground item")
=======
            --game.print("Successfully picked up ground item")
>>>>>>> a4227c32
            return {}
        end
    end

    if not success then
        if #player_entities == 0 and #ground_items == 0 then
            error("Couldn't find "..entity.." at position ("..x..", "..y..") to pick up.")
        else
            error("Could not pick up "..entity)
        end
    end

    return {}
end<|MERGE_RESOLUTION|>--- conflicted
+++ resolved
@@ -6,11 +6,7 @@
     rendering.draw_circle{only_in_alt_mode=true, width = 0.5, color = {r = 0, g = 1, b = 0}, surface = player.surface, radius = 0.25, filled = false, target = position, time_to_live = 12000}
 
     -- Debug print
-<<<<<<< HEAD
     -- game.print("Starting pickup attempt for " .. entity .. " at (" .. x .. ", " .. y .. ")")
-=======
-    --game.print("Starting pickup attempt for " .. entity .. " at (" .. x .. ", " .. y .. ")")
->>>>>>> a4227c32
 
     -- Function to check if player can receive items
     local function can_receive_items(items_to_check)
@@ -79,11 +75,7 @@
                 end
 
                 if ent.can_be_destroyed() then
-<<<<<<< HEAD
                     -- game.print("Picked up placed "..ent.name)
-=======
-                    --game.print("Picked up placed "..ent.name)
->>>>>>> a4227c32
                     pcall(ent.destroy{raise_destroy=false, do_cliff_correction=false})
                     return true
                 end
@@ -96,11 +88,7 @@
     local function pickup_ground_item(ground_items)
         for _, item in pairs(ground_items) do
             if item.valid and item.stack and item.stack.name == entity then
-<<<<<<< HEAD
                 -- game.print("Found valid ground item: " .. item.stack.name)
-=======
-                --game.print("Found valid ground item: " .. item.stack.name)
->>>>>>> a4227c32
                 local count = item.stack.count
 
                 -- Check if player can receive the item
@@ -110,11 +98,7 @@
 
                 local inserted = player.insert{name=entity, count=count}
                 if inserted > 0 then
-<<<<<<< HEAD
                     -- game.print("Picked up ground item2 " .. count .. " " .. entity)
-=======
-                    --game.print("Picked up ground item2 " .. count .. " " .. entity)
->>>>>>> a4227c32
                     pcall(item.destroy{raise_destroy=false})
                     return true
                 end
@@ -138,20 +122,13 @@
         position=position,
         radius=0.707
     }
-<<<<<<< HEAD
     -- game.print("Found " .. #ground_items .. " ground items")
-=======
->>>>>>> a4227c32
 
     -- Try to pick up placed entities first, if any exist
     if #player_entities > 0 then
         success = pickup_placed_entity(player_entities)
         if success then
-<<<<<<< HEAD
             -- game.print("Successfully picked up placed entity")
-=======
-            --game.print("Successfully picked up placed entity")
->>>>>>> a4227c32
             return {}
         end
     end
@@ -160,11 +137,7 @@
     if not success and #ground_items > 0 then
         success = pickup_ground_item(ground_items)
         if success then
-<<<<<<< HEAD
             -- game.print("Successfully picked up ground item")
-=======
-            --game.print("Successfully picked up ground item")
->>>>>>> a4227c32
             return {}
         end
     end
