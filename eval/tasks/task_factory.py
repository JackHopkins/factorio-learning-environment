<<<<<<< HEAD
from pathlib import Path

=======
from typing import Any, Dict, List
import os
import inspect
import json
from pathlib import Path

from env.src.entities import Inventory, Entity
from env.src.instance import FactorioInstance
from eval.tasks.throughput_task import ThroughputTask
>>>>>>> 7face52d
from eval.tasks.default_task import DefaultTask
from eval.tasks.progressive_throughput_task import ProgressiveThroughputTask
from eval.tasks.task_abc import TaskABC
<<<<<<< HEAD
from eval.tasks.throughput_task import ThroughputTask
from eval.tasks.timebounded_throughput_task import TimeboundedThroughputTask

TASK_FOLDER = Path( "..","..", "tasks", "task_definitions")
import json
=======

>>>>>>> 7face52d

class TaskFactory:
    """
    Factory for creating task instances from configuration files.
    Includes robust path resolution to find task definition files.
    """

    @staticmethod
    def create_task(task_path) -> TaskABC:
        """
        Create a task instance from a task definition file.

        Args:
            task_path: Path or filename of the task definition JSON file

        Returns:
            TaskABC: An instance of the appropriate task class

        Raises:
            FileNotFoundError: If the task file cannot be found
            ValueError: If the task type is not recognized
        """
        # Resolve the task path
        resolved_path = TaskFactory._resolve_task_path(task_path)

<<<<<<< HEAD
        task_type_mapping = {
            "throughput": ThroughputTask,
            "default": DefaultTask,
            "timebounded_throughput": TimeboundedThroughputTask,
            "progressive_throughput": ProgressiveThroughputTask
        }
        task_type = input_json["task_type"]
        task_config = input_json["config"]
        if task_type in task_type_mapping:
            task_class = task_type_mapping[task_type]
            return task_class(**task_config)
=======
        if not resolved_path:
            raise FileNotFoundError(f"Task file not found: {task_path}. Tried multiple possible locations.")

        # Load and parse the task definition
        with open(resolved_path, 'r') as f:
            input_json = json.load(f)

        # Create the appropriate task type
        task_type = input_json["task_type"]
        task_config = input_json["config"]

        if task_type == "throughput":
            return ThroughputTask(**task_config)
        elif task_type == "default":
            return DefaultTask(**task_config)
>>>>>>> 7face52d
        else:
            raise ValueError(f"Task type '{task_type}' not recognized")

    @staticmethod
    def _resolve_task_path(task_path):
        """
        Resolve the task path by trying multiple possible locations.

        Args:
            task_path: The task path or filename provided

        Returns:
            str: The resolved absolute path to the task file, or None if not found
        """
        # Convert to Path object for easier manipulation
        task_path_obj = Path(task_path)

        # If it's an absolute path and exists, use it directly
        if task_path_obj.is_absolute() and task_path_obj.exists():
            return str(task_path_obj)

        # Get the directory of this module
        try:
            # Using inspect to get the file of the TaskFactory class
            factory_file = inspect.getfile(TaskFactory)
            factory_dir = Path(os.path.dirname(os.path.abspath(factory_file)))
        except (TypeError, ValueError):
            # Fallback if inspect doesn't work (e.g., in interactive sessions)
            factory_dir = Path(os.getcwd())

        # Project root is likely two levels up from the factory file
        # (assuming structure like project_root/eval/tasks/task_factory.py)
        project_root = factory_dir.parents[2] if len(factory_dir.parents) >= 2 else factory_dir

        # Multiple potential locations to check
        potential_paths = [
            # Original path as provided
            task_path_obj,

            # Relative to the factory module
            factory_dir / task_path_obj,
            factory_dir / "task_definitions" / task_path_obj,

            # Standard location in project structure
            project_root / "eval" / "tasks" / "task_definitions" / task_path_obj,

            # Additional potential locations
            factory_dir.parent / "task_definitions" / task_path_obj,
            Path("eval") / "tasks" / "task_definitions" / task_path_obj,
            Path.cwd() / "eval" / "tasks" / "task_definitions" / task_path_obj
        ]

        # Try each path
        for path in potential_paths:
            if path.exists():
                return str(path)

        # If we reach here, we couldn't find the file
        print("Task file not found. Tried the following paths:")
        for path in potential_paths:
            print(f"  - {path}")

        return None

    @staticmethod
    def list_available_tasks(directory=None):
        """
        List all available task definition files.

        Args:
            directory: Optional directory to search. If None, uses default locations.

        Returns:
            List[str]: Names of available task files
        """
        task_files = []

        # If directory is provided, just look there
        if directory:
            search_dirs = [Path(directory)]
        else:
            # Otherwise, try multiple possible locations
            try:
                factory_file = inspect.getfile(TaskFactory)
                factory_dir = Path(os.path.dirname(os.path.abspath(factory_file)))
            except (TypeError, ValueError):
                factory_dir = Path(os.getcwd())

            project_root = factory_dir.parents[2] if len(factory_dir.parents) >= 2 else factory_dir

            search_dirs = [
                factory_dir / "task_definitions",
                project_root / "eval" / "tasks" / "task_definitions",
                factory_dir.parent / "task_definitions",
                Path("eval") / "tasks" / "task_definitions",
                Path.cwd() / "eval" / "tasks" / "task_definitions"
            ]

        # Search each directory for JSON files
        for directory in search_dirs:
            if directory.exists():
                task_files.extend([f.name for f in directory.glob("*.json")])

        return sorted(list(set(task_files)))  # Remove duplicates and sort<|MERGE_RESOLUTION|>--- conflicted
+++ resolved
@@ -1,29 +1,15 @@
-<<<<<<< HEAD
+import inspect
+import os
 from pathlib import Path
 
-=======
-from typing import Any, Dict, List
-import os
-import inspect
-import json
-from pathlib import Path
-
-from env.src.entities import Inventory, Entity
-from env.src.instance import FactorioInstance
-from eval.tasks.throughput_task import ThroughputTask
->>>>>>> 7face52d
 from eval.tasks.default_task import DefaultTask
 from eval.tasks.progressive_throughput_task import ProgressiveThroughputTask
 from eval.tasks.task_abc import TaskABC
-<<<<<<< HEAD
 from eval.tasks.throughput_task import ThroughputTask
 from eval.tasks.timebounded_throughput_task import TimeboundedThroughputTask
 
 TASK_FOLDER = Path( "..","..", "tasks", "task_definitions")
 import json
-=======
-
->>>>>>> 7face52d
 
 class TaskFactory:
     """
@@ -49,7 +35,12 @@
         # Resolve the task path
         resolved_path = TaskFactory._resolve_task_path(task_path)
 
-<<<<<<< HEAD
+        if not resolved_path:
+            raise FileNotFoundError(f"Task file not found: {task_path}. Tried multiple possible locations.")
+
+        # Load and parse the task definition
+        with open(resolved_path, 'r') as f:
+            input_json = json.load(f)
         task_type_mapping = {
             "throughput": ThroughputTask,
             "default": DefaultTask,
@@ -61,23 +52,7 @@
         if task_type in task_type_mapping:
             task_class = task_type_mapping[task_type]
             return task_class(**task_config)
-=======
-        if not resolved_path:
-            raise FileNotFoundError(f"Task file not found: {task_path}. Tried multiple possible locations.")
 
-        # Load and parse the task definition
-        with open(resolved_path, 'r') as f:
-            input_json = json.load(f)
-
-        # Create the appropriate task type
-        task_type = input_json["task_type"]
-        task_config = input_json["config"]
-
-        if task_type == "throughput":
-            return ThroughputTask(**task_config)
-        elif task_type == "default":
-            return DefaultTask(**task_config)
->>>>>>> 7face52d
         else:
             raise ValueError(f"Task type '{task_type}' not recognized")
 
