import asyncio
import json
import multiprocessing
import os

import gym
import importlib.resources
from dotenv import load_dotenv
from fle.env.gym_env.config import GymEvalConfig, GymRunConfig
from fle.env.gym_env.observation_formatter import BasicObservationFormatter
from fle.env.gym_env.system_prompt_formatter import SystemPromptFormatter
from fle.env.gym_env.registry import get_environment_info, list_available_environments
from fle.env.gym_env.trajectory_runner import GymTrajectoryRunner

from fle.agents.gym_agent import GymAgent
<<<<<<< HEAD
from fle.commons.db_client import create_db_client
from fle.eval.algorithms.independent import get_next_version
=======
from fle.commons.cluster_ips import get_local_container_ips
from fle.commons.db_client import create_db_client, get_next_version
>>>>>>> 75b45007
from fle.eval.tasks import TaskFactory
from fle.env.utils.controller_loader.system_prompt_generator import (
    SystemPromptGenerator,
)

load_dotenv()


def get_validated_run_configs(run_config_location: str) -> list[GymRunConfig]:
    """Read and validate run configurations from file"""
    # Read run config
    with open(run_config_location, "r") as f:
        run_configs_raw = json.load(f)
        run_configs = [GymRunConfig(**config) for config in run_configs_raw]

    # Validate that all environment IDs exist in the registry
    available_envs = list_available_environments()
    for run_config in run_configs:
        if run_config.env_id not in available_envs:
            raise ValueError(
                f"Environment ID '{run_config.env_id}' not found in registry. Available environments: {available_envs}"
            )

<<<<<<< HEAD
=======
    # Check if we have enough containers
    ips, udp_ports, tcp_ports = get_local_container_ips()
    if len(tcp_ports) < len(run_configs):
        raise ValueError(
            f"Not enough containers for {len(run_configs)} runs. Only {len(tcp_ports)} containers available."
        )

>>>>>>> 75b45007
    return run_configs


def run_process(run_idx: int, config: GymEvalConfig):
    """Run a single gym evaluation process"""
    asyncio.run(run_trajectory(run_idx, config))


async def run_trajectory(run_idx: int, config: GymEvalConfig):
    """Run a single gym evaluation process"""
    db_client = await create_db_client()

    gym_env = gym.make(config.env_id, instance_id=config.instance_id)

    log_dir = os.path.join(".fle", "trajectory_logs", f"v{config.version}")
    runner = GymTrajectoryRunner(
        config=config,
        gym_env=gym_env,
        db_client=db_client,
        log_dir=log_dir,
        process_id=run_idx,
    )
    await runner.run()
    await db_client.cleanup()


async def main(run_config, offset):
    # Read and validate run configurations
    run_config = get_validated_run_configs(run_config)
    # Get starting version number for new runs
    base_version = await get_next_version()
    version_offset = 0

    # Create and start processes
    processes = []
    for run_idx, run_config in enumerate(run_config):
        # Get environment info from registry
        env_info = get_environment_info(run_config.env_id)
        if env_info is None:
            raise ValueError(f"Could not get environment info for {run_config.env_id}")
        task = TaskFactory.create_task(env_info["task_config_path"])
        generator = SystemPromptGenerator(str(importlib.resources.files("fle") / "env"))
        # Create agents and their agent cards
        agents = []
        agent_cards = []
        num_agents = env_info["num_agents"]
        for agent_idx in range(num_agents):
            system_prompt = generator.generate_for_agent(
                agent_idx=agent_idx, num_agents=num_agents
            )
            agent = GymAgent(
                model=run_config.model,
                system_prompt=system_prompt,
                task=task,
                agent_idx=agent_idx,
                observation_formatter=BasicObservationFormatter(include_research=False),
                system_prompt_formatter=SystemPromptFormatter(),
            )
            agents.append(agent)

            # Create agent card for a2a support
            agent_card = agent.get_agent_card()
            agent_cards.append(agent_card)

        # Set version
        version = (
            run_config.version
            if run_config.version is not None
            else base_version + version_offset
        )
        version_offset += 1

        # Create eval config with agent cards for a2a support
        config = GymEvalConfig(
            agents=agents,
            version=version,
            version_description=f"model:{run_config.model}\ntype:{task.task_key}\nnum_agents:{num_agents}",
            exit_on_task_success=run_config.exit_on_task_success,
            task=task,
            agent_cards=agent_cards,
            env_id=run_config.env_id,
            instance_id=run_idx + offset,
        )
        # Ensure agent cards are properly set for a2a functionality
        assert config.agent_cards is not None

        # Start process
        p = multiprocessing.Process(target=run_process, args=(run_idx, config))
        p.start()
        processes.append(p)

    # Wait for all processes to complete
    for p in processes:
        p.join()


if __name__ == "__main__":
    multiprocessing.set_start_method("spawn")
    asyncio.run(main())<|MERGE_RESOLUTION|>--- conflicted
+++ resolved
@@ -13,13 +13,8 @@
 from fle.env.gym_env.trajectory_runner import GymTrajectoryRunner
 
 from fle.agents.gym_agent import GymAgent
-<<<<<<< HEAD
-from fle.commons.db_client import create_db_client
-from fle.eval.algorithms.independent import get_next_version
-=======
 from fle.commons.cluster_ips import get_local_container_ips
 from fle.commons.db_client import create_db_client, get_next_version
->>>>>>> 75b45007
 from fle.eval.tasks import TaskFactory
 from fle.env.utils.controller_loader.system_prompt_generator import (
     SystemPromptGenerator,
@@ -43,8 +38,6 @@
                 f"Environment ID '{run_config.env_id}' not found in registry. Available environments: {available_envs}"
             )
 
-<<<<<<< HEAD
-=======
     # Check if we have enough containers
     ips, udp_ports, tcp_ports = get_local_container_ips()
     if len(tcp_ports) < len(run_configs):
@@ -52,7 +45,6 @@
             f"Not enough containers for {len(run_configs)} runs. Only {len(tcp_ports)} containers available."
         )
 
->>>>>>> 75b45007
     return run_configs
 
 
