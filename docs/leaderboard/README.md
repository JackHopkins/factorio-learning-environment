# Factorio Learning Environment Leaderboard

This directory contains the FLE leaderboard system, which tracks and displays performance metrics for different LLM agents in the Factorio Learning Environment.

## Structure

- `/results/`: JSON files with raw results from each model
- `/processed/`: Combined and processed results (auto-generated, do not modify directly)

## Adding New Results

To submit new model results to the leaderboard:

1. Create a new JSON file in the `docs/leaderboard/results/` directory
2. Name the file using the model name: `model-name.json` (e.g., `claude-3-5-sonnet.json`)
3. Use the following format for your result data:

```json
{
  "name": "Your Model Name",
  "productionScore": 123456,
  "milestones": 20,
  "automationMilestones": 4,
  "labTasksSuccessRate": 15.5,
  "mostComplexItem": "advanced-circuit",
  "submittedBy": "Your Name",
  "submissionDate": "YYYY-MM-DD"
}
```

4. Submit a pull request with your new result file
5. Once the PR is merged, the results will be processed and the leaderboard will be updated

## Fields Explanation

<<<<<<< HEAD
| Field                 | Description                                | Required |
| --------------------- | ------------------------------------------ | -------- |
| `model`               | Name of the model                          | Yes      |
| `productionScore`     | Total production score achieved            | Yes      |
| `milestones`          | Number of milestones reached               | Yes      |
| `labTasksCompleted`   | Number of lab tasks successfully completed | Yes      |
| `mostComplexItem`     | Most complex item produced                 | Yes      |
| `timeToElectricDrill` | Steps until first electric drill deployed  | No       |
| `submittedBy`         | Your name or identifier                    | Yes      |
| `submissionDate`      | Date of submission (YYYY-MM-DD)            | Yes      |

## How It Works

1. When you submit a new result file, a GitHub Action processes all result files to create a combined dataset
2. The processed results are stored in a dedicated 'results' branch that can only be written to by GitHub Actions
3. The leaderboard UI is automatically rebuilt to include your new data
4. Your submission will initially appear as "Pending" and will be marked as "Verified" once merged

## Local Development

To run the leaderboard locally:

1. Navigate to this directory: `cd leaderboard`
2. Install dependencies: `npm install`
3. Start the development server: `npm start`
4. Open your browser to: `http://localhost:3000`

## Verification Process

Model results go through a two-stage verification process:

1. **Pending**: Results submitted via PR that haven't been reviewed
2. **Verified**: Results that have been reviewed and merged into the main branch

Only verified results are considered official for research comparisons.
=======
| Field | Description |
|-------|-------------|
| `name` | Name of the model
| `productionScore` | Total production score achieved
| `milestones` | Number of milestones reached
| `automationMilestones` | Number of automation milestones reached
| `labTasksSuccessRate` | Percentage of lab tasks successfully completed
| `mostComplexItem` | Most complex item produced
| `submittedBy` | Your name or identifier
| `submissionDate` | Date of submission (YYYY-MM-DD)

## How It Works

1. When you submit a new result file via PR, a GitHub Action processes all result files to create a combined dataset
2. The leaderboard is automatically built and deployed to GitHub Pages
3. The leaderboard UI is updated to include your new data
>>>>>>> 9ff49a02
<|MERGE_RESOLUTION|>--- conflicted
+++ resolved
@@ -33,43 +33,6 @@
 
 ## Fields Explanation
 
-<<<<<<< HEAD
-| Field                 | Description                                | Required |
-| --------------------- | ------------------------------------------ | -------- |
-| `model`               | Name of the model                          | Yes      |
-| `productionScore`     | Total production score achieved            | Yes      |
-| `milestones`          | Number of milestones reached               | Yes      |
-| `labTasksCompleted`   | Number of lab tasks successfully completed | Yes      |
-| `mostComplexItem`     | Most complex item produced                 | Yes      |
-| `timeToElectricDrill` | Steps until first electric drill deployed  | No       |
-| `submittedBy`         | Your name or identifier                    | Yes      |
-| `submissionDate`      | Date of submission (YYYY-MM-DD)            | Yes      |
-
-## How It Works
-
-1. When you submit a new result file, a GitHub Action processes all result files to create a combined dataset
-2. The processed results are stored in a dedicated 'results' branch that can only be written to by GitHub Actions
-3. The leaderboard UI is automatically rebuilt to include your new data
-4. Your submission will initially appear as "Pending" and will be marked as "Verified" once merged
-
-## Local Development
-
-To run the leaderboard locally:
-
-1. Navigate to this directory: `cd leaderboard`
-2. Install dependencies: `npm install`
-3. Start the development server: `npm start`
-4. Open your browser to: `http://localhost:3000`
-
-## Verification Process
-
-Model results go through a two-stage verification process:
-
-1. **Pending**: Results submitted via PR that haven't been reviewed
-2. **Verified**: Results that have been reviewed and merged into the main branch
-
-Only verified results are considered official for research comparisons.
-=======
 | Field | Description |
 |-------|-------------|
 | `name` | Name of the model
@@ -85,5 +48,4 @@
 
 1. When you submit a new result file via PR, a GitHub Action processes all result files to create a combined dataset
 2. The leaderboard is automatically built and deployed to GitHub Pages
-3. The leaderboard UI is updated to include your new data
->>>>>>> 9ff49a02
+3. The leaderboard UI is updated to include your new data