--- initialise.lua
--- This file is used to initialise the global variables and functions.
--- Ensure this is loaded first. Any variables or functions defined here will be available to all other scripts.

if not global.actions then
    --- @type table Actions table
    global.actions = {}
end

if not global.utils then
    --- @type table Utils table
    global.utils = {}
end

<<<<<<< HEAD
-- Initialize debug flags
if global.debug == nil then
    global.debug = {
        rendering = false -- Flag to toggle debug rendering of polygons and shapes
    }
end


-- Note: The debug_rendering.lua library will be loaded separately by the LuaScriptManager
--local player = game.players[1]
local player = global.agent_characters[1]

player.surface.always_day=true
--game.players[1].character_collision_mask = "not-colliding-with-itself"
player.force.character_build_distance_bonus = 100
player.force.research_all_technologies()


local beam_duration = 9
local surface=player.surface
local pp = player.position
local cnt = 0
local directions = {'north', 'northeast', 'east', 'southeast', 'south', 'southwest', 'west', 'northwest'}

--Initialise.lua
--local position = player.position

--player.game_view_settings.show_controller_gui = false
--player.game_view_settings.show_minimap = false
--player.game_view_settings.show_side_menu = false
--player.game_view_settings.show_quickbar = false
--player.game_view_settings.show_shortcut_bar = false
--player.game_view_settings.show_map_view_options = false
--player.game_view_settings.show_shortcut_bar = false

global.points_of_interest = {}
global.distances_to_nearest = {}
global.relative_points_of_interest = {}
global.interesting_entities = {
    ['enemy']=true,
    ['trees']=true,
    ['iron-ore']=true,
    ['stone']=true,
    ['copper-ore']=true,
    ['uranium-ore']=true,
    ['crude-oil']=true,
    ['water']=true,
    ['coal']=true
}
global.initial_score = {}

-- Check if a player's inventory is empty
local function check_player_inventory_empty(player)
    local inventory = player.get_main_inventory()
    return inventory.is_empty()
end

global.utils.get_direction = function(from_position, to_position)
    local dx = to_position.x - from_position.x
    local dy = to_position.y - from_position.y
    local adx = math.abs(dx)
    local ady = math.abs(dy)
    local diagonal_threshold = 0.5

    if adx > ady then
        if dx > 0 then
            return (ady / adx > diagonal_threshold) and (dy > 0 and 3 or 1) or 2
        else
            return (ady / adx > diagonal_threshold) and (dy > 0 and 5 or 7) or 6
        end
    else
        if dy > 0 then
            return (adx / ady > diagonal_threshold) and (dx > 0 and 3 or 5) or 4
        else
            return (adx / ady > diagonal_threshold) and (dx > 0 and 1 or 7) or 0
        end
    end
=======
if not global.initial_score then
    --- @type table Initial score table
    global.initial_score = {["player"] = 0}
>>>>>>> f65ae907
end

if not global.alerts then
    --- @type table Alerts table
    global.alerts = {}
end

if not global.elapsed_ticks then
    --- @type number The number of ticks elapsed since the game started
    global.elapsed_ticks = 0
end

if not global.fast then
    --- @type boolean Flag to use custom FLE fast mode
    global.fast = false
end

<<<<<<< HEAD

global.utils.calculate_movement_ticks = function(player, from_pos, to_pos)
    -- Calculate distance between points
    local dx = to_pos.x - from_pos.x
    local dy = to_pos.y - from_pos.y
    local distance = math.sqrt(dx * dx + dy * dy)

    -- Get player's walking speed (tiles per tick)
    -- Character base speed is 0.15 tiles/tick
    local walking_speed = player.character_running_speed
    if not walking_speed or walking_speed == 0 then
        walking_speed = 0.15  -- Default walking speed
    end

    -- Calculate ticks needed for movement
    return math.ceil(distance / walking_speed)
end

-- Wrapper around LuaSurface.can_place_entity that replicates all checks LuaPlayer.can_place_entity performs.
-- This allows our code to validate placement without relying on an actual LuaPlayer instance.
-- extra_params can be provided by callers to pass additional flags (e.g. fast_replace) if needed.
global.utils.can_place_entity = function(player, entity_name, position, direction, extra_params)
    local params = extra_params or {}
    params.name = entity_name
    params.position = position
    params.direction = direction
    params.force = player.force
    -- Use the manual build-check path so the engine applies the same rules as when a human player builds.
    params.build_check_type = defines.build_check_type.manual
    return player.surface.can_place_entity(params)
end

global.actions.can_reach = function(player, x, y)
    local dx = player.position.x - x
    local dy = player.position.y - y
    local distance = math.sqrt(dx * dx + dy * dy)

    if distance > player.reach_distance then
        return false
    end
    return true
end

global.utils.get_placement_issues = function(player, entity_name, position, direction)
    local reasons = {}

    -- Check if entity prototype exists
    local prototype = game.entity_prototypes[entity_name]
    if not prototype then
        table.insert(reasons, "invalid entity name " .. entity_name)
        return reasons
    end

    -- Check if player has required technology
    if not player.force.recipes[entity_name] then
        table.insert(reasons, "required technology not researched")
    end

    -- Get rotated collision box
    local collision_box = prototype.collision_box
    local box_width = collision_box.right_bottom.x - collision_box.left_top.x
    local box_height = collision_box.right_bottom.y - collision_box.left_top.y

    local rotated_box
    if direction and (direction == defines.direction.east or direction == defines.direction.west) then
        -- Swap width and height for east/west orientations
        rotated_box = {
            left_top = {x = position.x - box_height/2, y = position.y - box_width/2},
            right_bottom = {x = position.x + box_height/2, y = position.y + box_width/2}
        }
    else
        rotated_box = {
            left_top = {x = position.x - box_width/2, y = position.y - box_height/2},
            right_bottom = {x = position.x + box_width/2, y = position.y + box_height/2}
        }
    end

    -- Check for collisions with existing entities using rotated box
    local entities = player.surface.find_entities_filtered{area = rotated_box}
    if #entities > 0 then
        local colliding = {}
        for _, entity in pairs(entities) do
            if entity.valid and entity.name ~= 'character' then
                local entity_prototype = game.entity_prototypes[entity.name]
                if entity_prototype and entity_prototype.collision_mask and prototype.collision_mask then
                    -- Check if collision masks overlap
                    for mask_type in pairs(prototype.collision_mask) do
                        if entity_prototype.collision_mask[mask_type] then
                            table.insert(colliding, entity.name)
                            break
                        end
                    end
                end
            end
        end
        if #colliding > 0 then
            table.insert(reasons, "colliding with " .. table.concat(colliding, ", "))
        end
    end

    -- Check all tiles in the rotated area for collision and water
    local left = math.floor(rotated_box.left_top.x)
    local right = math.ceil(rotated_box.right_bottom.x)
    local top = math.floor(rotated_box.left_top.y)
    local bottom = math.ceil(rotated_box.right_bottom.y)

    local water_tiles = 0
    local total_tiles = 0
    local problematic_tiles = {}

    for x = left, right do
        for y = top, bottom do
            local tile = player.surface.get_tile(x, y)
            if tile then
                total_tiles = total_tiles + 1

                -- Water checks
                if tile.prototype.collision_mask["water-tile"] then
                    water_tiles = water_tiles + 1
                end

                -- General tile collision check
                if prototype.collision_mask then
                    for mask_type in pairs(prototype.collision_mask) do
                        if mask_type ~= "water-tile" and tile.prototype.collision_mask[mask_type] then
                            if not problematic_tiles[tile.name] then
                                problematic_tiles[tile.name] = true
                            end
                            break
                        end
                    end
                end
            end
        end
    end

    -- Water placement logic
    if not prototype.collision_mask["water-tile"] and water_tiles == 0 then
        table.insert(reasons, "must be placed on water")
    elseif prototype.collision_mask["water-tile"] and water_tiles > 0 then
        table.insert(reasons, "cannot build on water")
    end

    -- Add problematic tiles to reasons
    for tile_name, _ in pairs(problematic_tiles) do
        table.insert(reasons, "cannot build on " .. tile_name)
    end

    -- Check if outside map bounds
    local map_bounds = {{-1000000, -1000000}, {1000000, 1000000}} -- Adjust as needed
    if rotated_box.left_top.x < map_bounds[1][1] or rotated_box.right_bottom.x > map_bounds[2][1] or
            rotated_box.left_top.y < map_bounds[1][2] or rotated_box.right_bottom.y > map_bounds[2][2] then
        table.insert(reasons, "position outside map bounds")
    end

    -- Check if player has required items in inventory
    if prototype.items_to_place_this then
        for _, stack in ipairs(prototype.items_to_place_this) do
            local count = stack.count or 1
            local inventory_count = player.get_item_count(stack.name)
            if inventory_count < count then
                table.insert(reasons, string.format("missing %d %s", count - inventory_count, stack.name))
            end
        end
    end

    return reasons
end

global.utils.describe_placement_issues = function(player, entity_name, position, direction)
    local issues = global.utils.get_placement_issues(player, entity_name, position, direction)
    if #issues > 0 then
        return "Cannot build because: " .. table.concat(issues, "; ")
    end
    return ""
end

global.utils.avoid_entity = function(player_index, entity, position, direction)
    local player = global.agent_characters[player_index]
    local player_position = player.position
    for i=0, 10 do
        local can_place = player.surface.can_place_entity{
            name = entity,
            force = "player",
            position = position,
            direction = global.utils.get_entity_direction(entity, direction)
        }
        if can_place then
            return true
        end
        player.teleport({player_position.x + i, player_position.y + i})
    end
    player.teleport(player_position)
    return false
end



---- Define a function to be called every tick
--local function on_tick(event)
--    -- Run the check every 60 ticks (1 second)
--    if event.tick % 60 == 0 then
--        for _, player in pairs(game.connected_players) do
--            if check_player_inventory_empty(player) then
--                -- Perform an action or notify the player when their inventory is empty
--                player.print("Your inventory is empty!")
--            end
--        end
--    end
--end
--
---- Register the on_tick function to the on_tick event
--script.on_event(defines.events.on_tick, on_tick)

--script.on_nth_tick(3600, function(event)
--    game.take_screenshot{
--        surface=game.surfaces[1],
--        position={0,0},
--        resolution={2560, 1600},
--        zoom=0.2,
--        path="timelapse/" .. string.format("%06d", event.tick/event.nth_tick) .. ".jpg",
--        show_entity_info=true,
--        allow_in_replay=true,
--        daytime=1
--    }
--end)


for _, ent in pairs(surface.find_entities_filtered({force="player", position=pp, radius=50})) do
    if ent.name ~= "character" then
        ent.destroy()
    end
end

for key, entity in pairs(surface.find_entities_filtered({force="enemy", radius=250, position=pp })) do
	cnt = cnt+1
	entity.destroy()
 end

global.crafting_queue = {}

script.on_event(defines.events.on_tick, function(event)
  -- Iterate over the crafting queue and update the remaining ticks
  for i, task in ipairs(global.crafting_queue) do
    task.remaining_ticks = task.remaining_ticks - 1

    -- If the crafting is finished, consume the ingredients, insert the crafted entity, and remove the task from the queue
    if task.remaining_ticks <= 0 then
      for _, ingredient in pairs(task.recipe.ingredients) do
        task.player.remove_item({name = ingredient.name, count = ingredient.amount * task.count})
      end
      task.player.insert({name = task.entity_name, count = task.count})
      table.remove(global.crafting_queue, i)
    end
  end
end)

function abort(message)
    local msg = tostring(message):gsub(" ", "_")
    rcon.print(msg)
end

function create_beam_bounding_box (player, surface, direction, top_left, bottom_right)
    local bottom_left = {x=top_left.x, y=bottom_right.y}
    local top_right = {x=bottom_right.x, y=top_left.y}
    local direction = 0
    surface.create_entity{name='laser-beam', position=player.position, source_position=top_left, target_position=top_right, duration=beam_duration, direction=direction, force='neutral', player=player}
    surface.create_entity{name='laser-beam', position=player.position, source_position=top_right, target_position=bottom_right, duration=beam_duration, direction=direction, force='neutral', player=player}
    surface.create_entity{name='laser-beam', position=player.position, source_position=bottom_right, target_position=bottom_left, duration=beam_duration,  direction=direction, force='neutral', player=player}
    surface.create_entity{name='laser-beam', position=player.position, source_position=bottom_left, target_position=top_left, duration=beam_duration,  direction=direction, force='neutral', player=player}
    surface.create_entity{name='laser-beam', position=player.position, source_position=player.position, duration=beam_duration, target_position={x=player.position.x, y=player.position.y+0.1}, direction=direction, force='neutral', player=player}
end

function create_arrow_with_direction(player, direction, position)
    local beam_length = 0.75
    local arrow_width = 0.5

    -- Calculate the end position of the main beam
    local end_position = {x = position.x, y = position.y}
    local dx, dy = 0, 0

    if direction == 0 then  -- North
        dy = -beam_length
    elseif direction == 2 then  -- East
        dx = beam_length
    elseif direction == 4 then  -- South
        dy = beam_length
    elseif direction == 6 then  -- West
        dx = -beam_length
    elseif direction == 1 then  -- Northeast
        dx, dy = beam_length * 0.7071, -beam_length * 0.7071
    elseif direction == 3 then  -- Southeast
        dx, dy = beam_length * 0.7071, beam_length * 0.7071
    elseif direction == 5 then  -- Southwest
        dx, dy = -beam_length * 0.7071, beam_length * 0.7071
    elseif direction == 7 then  -- Northwest
        dx, dy = -beam_length * 0.7071, -beam_length * 0.7071
    end

    end_position.x = position.x + dx
    end_position.y = position.y + dy

    -- Create the main beam
    player.surface.create_entity{
        name = 'laser-beam',
        position = position,
        source_position = position,
        target_position = end_position,
        duration = 6000,
        force = 'neutral',
        --player = player
    }

    -- Calculate and create the two side beams for the arrowhead
    local perpendicular_dx = -dy * arrow_width
    local perpendicular_dy = dx * arrow_width

    local arrow_left = {
        x = end_position.x + perpendicular_dx - dx * 0.3,
        y = end_position.y + perpendicular_dy - dy * 0.3
    }
    local arrow_right = {
        x = end_position.x - perpendicular_dx - dx * 0.3,
        y = end_position.y - perpendicular_dy - dy * 0.3
    }

    player.surface.create_entity{
        name = 'laser-beam',
        position = end_position,
        source_position = end_position,
        target_position = arrow_left,
        duration = 100000,
        force = 'neutral',
        --player = player
    }

    player.surface.create_entity{
        name = 'laser-beam',
        position = end_position,
        source_position = end_position,
        target_position = arrow_right,
        duration = 100000,
        force = 'neutral',
        --player = player
    }
end

function create_beam_point_with_direction (player, direction, position)
    -- Calculate the end position of the beam based on the direction.
    local end_position = {x=position.x, y=position.y}
    local length = 0.5
    if direction == defines.direction.north then
        end_position.y = end_position.y - length
    elseif direction == defines.direction.south then
        end_position.y = end_position.y + length
    elseif direction == defines.direction.west then
        end_position.x = end_position.x - length
    elseif direction == defines.direction.east then
        end_position.x = end_position.x + length
    elseif direction == defines.direction.northeast then
        end_position.x = end_position.x + length
        end_position.y = end_position.y - length
    elseif direction == defines.direction.southeast then
        end_position.x = end_position.x + length
        end_position.y = end_position.y + length
    elseif direction == defines.direction.southwest then
        end_position.x = end_position.x - length
        end_position.y = end_position.y + length
    elseif direction == defines.direction.northwest then
        end_position.x = end_position.x - length
        end_position.y = end_position.y - length
    end

    -- Create the beam entity.
    player.surface.create_entity{
        name='laser-beam',
        position=position,
        source_position=position,
        target_position=end_position,
        duration=60000,
        direction=direction,
        force='neutral',
        player=player
    }
end
function create_beam_point (player, position)
    -- Create beams in all four cardinal directions.
    create_beam_point_with_direction(player, defines.direction.north, position)
    create_beam_point_with_direction(player, defines.direction.south, position)
    create_beam_point_with_direction(player, defines.direction.west, position)
    create_beam_point_with_direction(player, defines.direction.east, position)
end


function observe_points_of_interest (surface, player, search_radius)
    local enemy = surface.find_nearest_enemy{position=player.position, max_distance=search_radius}
    if enemy ~= nil then
        global.points_of_interest['enemy'] = enemy.position
    end

    for k, v in pairs(global.points_of_interest) do
        global.relative_points_of_interest[k] = {
            x=v.x-player.position.x,
            y=v.y-player.position.y
        }
    end

    rcon.print(1)
    return dump(global.relative_points_of_interest)
end

function find_passable_tiles(player, localBoundingBox)
    -- Generate a 100x100 bounding box centered on the player
    local origin = player.position
    local offset = localBoundingBox / 2

    local left = origin.x - offset
    local right = origin.x + offset
    local top = origin.y - offset
    local bottom = origin.y + offset

    local bounding_box = {
        left_top = {x = left, y = top},
        right_bottom = {x = right, y = bottom}
    }
    local impassable_tiles = {}
    for x = left, right do
        for y = top, bottom do
            local tile = player.surface.get_tile(x, y)
            local is_impassable = tile.prototype.collision_mask["player-layer"]

            if is_impassable then
                --(x - xmin) * localBoundingBox + (y - ymin)
                local relative_x, relative_y = x + offset, y + offset
                --local index = coords_to_index(relative_x, relative_y)
                local index = relative_y * localBoundingBox + relative_x
                if not impassable_tiles[index] then
                    impassable_tiles[index] = 100
                end
            end
        end
    end

    -- Find all entities within the bounding box
    local entities = player.surface.find_entities_filtered{area = {{left, top}, {right, bottom}}, force = player.force}

    for _, entity in ipairs(entities) do
        local collision_box = entity.prototype.collision_box
        local is_passable = (collision_box.left_top.x == 0 and collision_box.left_top.y == 0 and
                             collision_box.right_bottom.x == 0 and collision_box.right_bottom.y == 0)
        if not is_passable then -- Change this condition to check for impassable entities
            local x, y = math.floor(entity.position.x), math.floor(entity.position.y)
            local relative_x, relative_y = x - left, y - top
            local index = relative_y * localBoundingBox + relative_x

            if not impassable_tiles[index] then
                impassable_tiles[index] = 99--{x = relative_x, y = relative_y, entity = entity}
            end
        end
  end

    -- Convert the X, Y coordinates of each entity into coordinates relative to the origin
    local relative_entities = {}
    for _, entity in ipairs(entities) do
        table.insert(relative_entities, {x = left, y = top, entity = entity})
    end

    -- Create a 1D sparse index of the x, y coordinate and entity, starting from the top left of the bounding box
    local sparse_index = {}
    for _, relative_entity in ipairs(relative_entities) do
        -- Ensure the coordinates are integers by rounding them
        local index_x = math.floor(relative_entity.x + offset)
        local index_y = math.floor(relative_entity.y + offset)

        local index = index_y * localBoundingBox + index_x
        --impassable_tiles[index] = 99
    end

    rcon.print(1)
    return impassable_tiles
=======
if not global.agent_characters then
    --- @type table<number, LuaEntity> Agent characters table mapping agent index to LuaEntity
    global.agent_characters = {}
>>>>>>> f65ae907
end

-- Initialize debug flags
if global.debug == nil then
    global.debug = {
        rendering = false -- Flag to toggle debug rendering of polygons and shapes
    }
end<|MERGE_RESOLUTION|>--- conflicted
+++ resolved
@@ -12,89 +12,9 @@
     global.utils = {}
 end
 
-<<<<<<< HEAD
--- Initialize debug flags
-if global.debug == nil then
-    global.debug = {
-        rendering = false -- Flag to toggle debug rendering of polygons and shapes
-    }
-end
-
-
--- Note: The debug_rendering.lua library will be loaded separately by the LuaScriptManager
---local player = game.players[1]
-local player = global.agent_characters[1]
-
-player.surface.always_day=true
---game.players[1].character_collision_mask = "not-colliding-with-itself"
-player.force.character_build_distance_bonus = 100
-player.force.research_all_technologies()
-
-
-local beam_duration = 9
-local surface=player.surface
-local pp = player.position
-local cnt = 0
-local directions = {'north', 'northeast', 'east', 'southeast', 'south', 'southwest', 'west', 'northwest'}
-
---Initialise.lua
---local position = player.position
-
---player.game_view_settings.show_controller_gui = false
---player.game_view_settings.show_minimap = false
---player.game_view_settings.show_side_menu = false
---player.game_view_settings.show_quickbar = false
---player.game_view_settings.show_shortcut_bar = false
---player.game_view_settings.show_map_view_options = false
---player.game_view_settings.show_shortcut_bar = false
-
-global.points_of_interest = {}
-global.distances_to_nearest = {}
-global.relative_points_of_interest = {}
-global.interesting_entities = {
-    ['enemy']=true,
-    ['trees']=true,
-    ['iron-ore']=true,
-    ['stone']=true,
-    ['copper-ore']=true,
-    ['uranium-ore']=true,
-    ['crude-oil']=true,
-    ['water']=true,
-    ['coal']=true
-}
-global.initial_score = {}
-
--- Check if a player's inventory is empty
-local function check_player_inventory_empty(player)
-    local inventory = player.get_main_inventory()
-    return inventory.is_empty()
-end
-
-global.utils.get_direction = function(from_position, to_position)
-    local dx = to_position.x - from_position.x
-    local dy = to_position.y - from_position.y
-    local adx = math.abs(dx)
-    local ady = math.abs(dy)
-    local diagonal_threshold = 0.5
-
-    if adx > ady then
-        if dx > 0 then
-            return (ady / adx > diagonal_threshold) and (dy > 0 and 3 or 1) or 2
-        else
-            return (ady / adx > diagonal_threshold) and (dy > 0 and 5 or 7) or 6
-        end
-    else
-        if dy > 0 then
-            return (adx / ady > diagonal_threshold) and (dx > 0 and 3 or 5) or 4
-        else
-            return (adx / ady > diagonal_threshold) and (dx > 0 and 1 or 7) or 0
-        end
-    end
-=======
 if not global.initial_score then
     --- @type table Initial score table
     global.initial_score = {["player"] = 0}
->>>>>>> f65ae907
 end
 
 if not global.alerts then
@@ -112,492 +32,9 @@
     global.fast = false
 end
 
-<<<<<<< HEAD
-
-global.utils.calculate_movement_ticks = function(player, from_pos, to_pos)
-    -- Calculate distance between points
-    local dx = to_pos.x - from_pos.x
-    local dy = to_pos.y - from_pos.y
-    local distance = math.sqrt(dx * dx + dy * dy)
-
-    -- Get player's walking speed (tiles per tick)
-    -- Character base speed is 0.15 tiles/tick
-    local walking_speed = player.character_running_speed
-    if not walking_speed or walking_speed == 0 then
-        walking_speed = 0.15  -- Default walking speed
-    end
-
-    -- Calculate ticks needed for movement
-    return math.ceil(distance / walking_speed)
-end
-
--- Wrapper around LuaSurface.can_place_entity that replicates all checks LuaPlayer.can_place_entity performs.
--- This allows our code to validate placement without relying on an actual LuaPlayer instance.
--- extra_params can be provided by callers to pass additional flags (e.g. fast_replace) if needed.
-global.utils.can_place_entity = function(player, entity_name, position, direction, extra_params)
-    local params = extra_params or {}
-    params.name = entity_name
-    params.position = position
-    params.direction = direction
-    params.force = player.force
-    -- Use the manual build-check path so the engine applies the same rules as when a human player builds.
-    params.build_check_type = defines.build_check_type.manual
-    return player.surface.can_place_entity(params)
-end
-
-global.actions.can_reach = function(player, x, y)
-    local dx = player.position.x - x
-    local dy = player.position.y - y
-    local distance = math.sqrt(dx * dx + dy * dy)
-
-    if distance > player.reach_distance then
-        return false
-    end
-    return true
-end
-
-global.utils.get_placement_issues = function(player, entity_name, position, direction)
-    local reasons = {}
-
-    -- Check if entity prototype exists
-    local prototype = game.entity_prototypes[entity_name]
-    if not prototype then
-        table.insert(reasons, "invalid entity name " .. entity_name)
-        return reasons
-    end
-
-    -- Check if player has required technology
-    if not player.force.recipes[entity_name] then
-        table.insert(reasons, "required technology not researched")
-    end
-
-    -- Get rotated collision box
-    local collision_box = prototype.collision_box
-    local box_width = collision_box.right_bottom.x - collision_box.left_top.x
-    local box_height = collision_box.right_bottom.y - collision_box.left_top.y
-
-    local rotated_box
-    if direction and (direction == defines.direction.east or direction == defines.direction.west) then
-        -- Swap width and height for east/west orientations
-        rotated_box = {
-            left_top = {x = position.x - box_height/2, y = position.y - box_width/2},
-            right_bottom = {x = position.x + box_height/2, y = position.y + box_width/2}
-        }
-    else
-        rotated_box = {
-            left_top = {x = position.x - box_width/2, y = position.y - box_height/2},
-            right_bottom = {x = position.x + box_width/2, y = position.y + box_height/2}
-        }
-    end
-
-    -- Check for collisions with existing entities using rotated box
-    local entities = player.surface.find_entities_filtered{area = rotated_box}
-    if #entities > 0 then
-        local colliding = {}
-        for _, entity in pairs(entities) do
-            if entity.valid and entity.name ~= 'character' then
-                local entity_prototype = game.entity_prototypes[entity.name]
-                if entity_prototype and entity_prototype.collision_mask and prototype.collision_mask then
-                    -- Check if collision masks overlap
-                    for mask_type in pairs(prototype.collision_mask) do
-                        if entity_prototype.collision_mask[mask_type] then
-                            table.insert(colliding, entity.name)
-                            break
-                        end
-                    end
-                end
-            end
-        end
-        if #colliding > 0 then
-            table.insert(reasons, "colliding with " .. table.concat(colliding, ", "))
-        end
-    end
-
-    -- Check all tiles in the rotated area for collision and water
-    local left = math.floor(rotated_box.left_top.x)
-    local right = math.ceil(rotated_box.right_bottom.x)
-    local top = math.floor(rotated_box.left_top.y)
-    local bottom = math.ceil(rotated_box.right_bottom.y)
-
-    local water_tiles = 0
-    local total_tiles = 0
-    local problematic_tiles = {}
-
-    for x = left, right do
-        for y = top, bottom do
-            local tile = player.surface.get_tile(x, y)
-            if tile then
-                total_tiles = total_tiles + 1
-
-                -- Water checks
-                if tile.prototype.collision_mask["water-tile"] then
-                    water_tiles = water_tiles + 1
-                end
-
-                -- General tile collision check
-                if prototype.collision_mask then
-                    for mask_type in pairs(prototype.collision_mask) do
-                        if mask_type ~= "water-tile" and tile.prototype.collision_mask[mask_type] then
-                            if not problematic_tiles[tile.name] then
-                                problematic_tiles[tile.name] = true
-                            end
-                            break
-                        end
-                    end
-                end
-            end
-        end
-    end
-
-    -- Water placement logic
-    if not prototype.collision_mask["water-tile"] and water_tiles == 0 then
-        table.insert(reasons, "must be placed on water")
-    elseif prototype.collision_mask["water-tile"] and water_tiles > 0 then
-        table.insert(reasons, "cannot build on water")
-    end
-
-    -- Add problematic tiles to reasons
-    for tile_name, _ in pairs(problematic_tiles) do
-        table.insert(reasons, "cannot build on " .. tile_name)
-    end
-
-    -- Check if outside map bounds
-    local map_bounds = {{-1000000, -1000000}, {1000000, 1000000}} -- Adjust as needed
-    if rotated_box.left_top.x < map_bounds[1][1] or rotated_box.right_bottom.x > map_bounds[2][1] or
-            rotated_box.left_top.y < map_bounds[1][2] or rotated_box.right_bottom.y > map_bounds[2][2] then
-        table.insert(reasons, "position outside map bounds")
-    end
-
-    -- Check if player has required items in inventory
-    if prototype.items_to_place_this then
-        for _, stack in ipairs(prototype.items_to_place_this) do
-            local count = stack.count or 1
-            local inventory_count = player.get_item_count(stack.name)
-            if inventory_count < count then
-                table.insert(reasons, string.format("missing %d %s", count - inventory_count, stack.name))
-            end
-        end
-    end
-
-    return reasons
-end
-
-global.utils.describe_placement_issues = function(player, entity_name, position, direction)
-    local issues = global.utils.get_placement_issues(player, entity_name, position, direction)
-    if #issues > 0 then
-        return "Cannot build because: " .. table.concat(issues, "; ")
-    end
-    return ""
-end
-
-global.utils.avoid_entity = function(player_index, entity, position, direction)
-    local player = global.agent_characters[player_index]
-    local player_position = player.position
-    for i=0, 10 do
-        local can_place = player.surface.can_place_entity{
-            name = entity,
-            force = "player",
-            position = position,
-            direction = global.utils.get_entity_direction(entity, direction)
-        }
-        if can_place then
-            return true
-        end
-        player.teleport({player_position.x + i, player_position.y + i})
-    end
-    player.teleport(player_position)
-    return false
-end
-
-
-
----- Define a function to be called every tick
---local function on_tick(event)
---    -- Run the check every 60 ticks (1 second)
---    if event.tick % 60 == 0 then
---        for _, player in pairs(game.connected_players) do
---            if check_player_inventory_empty(player) then
---                -- Perform an action or notify the player when their inventory is empty
---                player.print("Your inventory is empty!")
---            end
---        end
---    end
---end
---
----- Register the on_tick function to the on_tick event
---script.on_event(defines.events.on_tick, on_tick)
-
---script.on_nth_tick(3600, function(event)
---    game.take_screenshot{
---        surface=game.surfaces[1],
---        position={0,0},
---        resolution={2560, 1600},
---        zoom=0.2,
---        path="timelapse/" .. string.format("%06d", event.tick/event.nth_tick) .. ".jpg",
---        show_entity_info=true,
---        allow_in_replay=true,
---        daytime=1
---    }
---end)
-
-
-for _, ent in pairs(surface.find_entities_filtered({force="player", position=pp, radius=50})) do
-    if ent.name ~= "character" then
-        ent.destroy()
-    end
-end
-
-for key, entity in pairs(surface.find_entities_filtered({force="enemy", radius=250, position=pp })) do
-	cnt = cnt+1
-	entity.destroy()
- end
-
-global.crafting_queue = {}
-
-script.on_event(defines.events.on_tick, function(event)
-  -- Iterate over the crafting queue and update the remaining ticks
-  for i, task in ipairs(global.crafting_queue) do
-    task.remaining_ticks = task.remaining_ticks - 1
-
-    -- If the crafting is finished, consume the ingredients, insert the crafted entity, and remove the task from the queue
-    if task.remaining_ticks <= 0 then
-      for _, ingredient in pairs(task.recipe.ingredients) do
-        task.player.remove_item({name = ingredient.name, count = ingredient.amount * task.count})
-      end
-      task.player.insert({name = task.entity_name, count = task.count})
-      table.remove(global.crafting_queue, i)
-    end
-  end
-end)
-
-function abort(message)
-    local msg = tostring(message):gsub(" ", "_")
-    rcon.print(msg)
-end
-
-function create_beam_bounding_box (player, surface, direction, top_left, bottom_right)
-    local bottom_left = {x=top_left.x, y=bottom_right.y}
-    local top_right = {x=bottom_right.x, y=top_left.y}
-    local direction = 0
-    surface.create_entity{name='laser-beam', position=player.position, source_position=top_left, target_position=top_right, duration=beam_duration, direction=direction, force='neutral', player=player}
-    surface.create_entity{name='laser-beam', position=player.position, source_position=top_right, target_position=bottom_right, duration=beam_duration, direction=direction, force='neutral', player=player}
-    surface.create_entity{name='laser-beam', position=player.position, source_position=bottom_right, target_position=bottom_left, duration=beam_duration,  direction=direction, force='neutral', player=player}
-    surface.create_entity{name='laser-beam', position=player.position, source_position=bottom_left, target_position=top_left, duration=beam_duration,  direction=direction, force='neutral', player=player}
-    surface.create_entity{name='laser-beam', position=player.position, source_position=player.position, duration=beam_duration, target_position={x=player.position.x, y=player.position.y+0.1}, direction=direction, force='neutral', player=player}
-end
-
-function create_arrow_with_direction(player, direction, position)
-    local beam_length = 0.75
-    local arrow_width = 0.5
-
-    -- Calculate the end position of the main beam
-    local end_position = {x = position.x, y = position.y}
-    local dx, dy = 0, 0
-
-    if direction == 0 then  -- North
-        dy = -beam_length
-    elseif direction == 2 then  -- East
-        dx = beam_length
-    elseif direction == 4 then  -- South
-        dy = beam_length
-    elseif direction == 6 then  -- West
-        dx = -beam_length
-    elseif direction == 1 then  -- Northeast
-        dx, dy = beam_length * 0.7071, -beam_length * 0.7071
-    elseif direction == 3 then  -- Southeast
-        dx, dy = beam_length * 0.7071, beam_length * 0.7071
-    elseif direction == 5 then  -- Southwest
-        dx, dy = -beam_length * 0.7071, beam_length * 0.7071
-    elseif direction == 7 then  -- Northwest
-        dx, dy = -beam_length * 0.7071, -beam_length * 0.7071
-    end
-
-    end_position.x = position.x + dx
-    end_position.y = position.y + dy
-
-    -- Create the main beam
-    player.surface.create_entity{
-        name = 'laser-beam',
-        position = position,
-        source_position = position,
-        target_position = end_position,
-        duration = 6000,
-        force = 'neutral',
-        --player = player
-    }
-
-    -- Calculate and create the two side beams for the arrowhead
-    local perpendicular_dx = -dy * arrow_width
-    local perpendicular_dy = dx * arrow_width
-
-    local arrow_left = {
-        x = end_position.x + perpendicular_dx - dx * 0.3,
-        y = end_position.y + perpendicular_dy - dy * 0.3
-    }
-    local arrow_right = {
-        x = end_position.x - perpendicular_dx - dx * 0.3,
-        y = end_position.y - perpendicular_dy - dy * 0.3
-    }
-
-    player.surface.create_entity{
-        name = 'laser-beam',
-        position = end_position,
-        source_position = end_position,
-        target_position = arrow_left,
-        duration = 100000,
-        force = 'neutral',
-        --player = player
-    }
-
-    player.surface.create_entity{
-        name = 'laser-beam',
-        position = end_position,
-        source_position = end_position,
-        target_position = arrow_right,
-        duration = 100000,
-        force = 'neutral',
-        --player = player
-    }
-end
-
-function create_beam_point_with_direction (player, direction, position)
-    -- Calculate the end position of the beam based on the direction.
-    local end_position = {x=position.x, y=position.y}
-    local length = 0.5
-    if direction == defines.direction.north then
-        end_position.y = end_position.y - length
-    elseif direction == defines.direction.south then
-        end_position.y = end_position.y + length
-    elseif direction == defines.direction.west then
-        end_position.x = end_position.x - length
-    elseif direction == defines.direction.east then
-        end_position.x = end_position.x + length
-    elseif direction == defines.direction.northeast then
-        end_position.x = end_position.x + length
-        end_position.y = end_position.y - length
-    elseif direction == defines.direction.southeast then
-        end_position.x = end_position.x + length
-        end_position.y = end_position.y + length
-    elseif direction == defines.direction.southwest then
-        end_position.x = end_position.x - length
-        end_position.y = end_position.y + length
-    elseif direction == defines.direction.northwest then
-        end_position.x = end_position.x - length
-        end_position.y = end_position.y - length
-    end
-
-    -- Create the beam entity.
-    player.surface.create_entity{
-        name='laser-beam',
-        position=position,
-        source_position=position,
-        target_position=end_position,
-        duration=60000,
-        direction=direction,
-        force='neutral',
-        player=player
-    }
-end
-function create_beam_point (player, position)
-    -- Create beams in all four cardinal directions.
-    create_beam_point_with_direction(player, defines.direction.north, position)
-    create_beam_point_with_direction(player, defines.direction.south, position)
-    create_beam_point_with_direction(player, defines.direction.west, position)
-    create_beam_point_with_direction(player, defines.direction.east, position)
-end
-
-
-function observe_points_of_interest (surface, player, search_radius)
-    local enemy = surface.find_nearest_enemy{position=player.position, max_distance=search_radius}
-    if enemy ~= nil then
-        global.points_of_interest['enemy'] = enemy.position
-    end
-
-    for k, v in pairs(global.points_of_interest) do
-        global.relative_points_of_interest[k] = {
-            x=v.x-player.position.x,
-            y=v.y-player.position.y
-        }
-    end
-
-    rcon.print(1)
-    return dump(global.relative_points_of_interest)
-end
-
-function find_passable_tiles(player, localBoundingBox)
-    -- Generate a 100x100 bounding box centered on the player
-    local origin = player.position
-    local offset = localBoundingBox / 2
-
-    local left = origin.x - offset
-    local right = origin.x + offset
-    local top = origin.y - offset
-    local bottom = origin.y + offset
-
-    local bounding_box = {
-        left_top = {x = left, y = top},
-        right_bottom = {x = right, y = bottom}
-    }
-    local impassable_tiles = {}
-    for x = left, right do
-        for y = top, bottom do
-            local tile = player.surface.get_tile(x, y)
-            local is_impassable = tile.prototype.collision_mask["player-layer"]
-
-            if is_impassable then
-                --(x - xmin) * localBoundingBox + (y - ymin)
-                local relative_x, relative_y = x + offset, y + offset
-                --local index = coords_to_index(relative_x, relative_y)
-                local index = relative_y * localBoundingBox + relative_x
-                if not impassable_tiles[index] then
-                    impassable_tiles[index] = 100
-                end
-            end
-        end
-    end
-
-    -- Find all entities within the bounding box
-    local entities = player.surface.find_entities_filtered{area = {{left, top}, {right, bottom}}, force = player.force}
-
-    for _, entity in ipairs(entities) do
-        local collision_box = entity.prototype.collision_box
-        local is_passable = (collision_box.left_top.x == 0 and collision_box.left_top.y == 0 and
-                             collision_box.right_bottom.x == 0 and collision_box.right_bottom.y == 0)
-        if not is_passable then -- Change this condition to check for impassable entities
-            local x, y = math.floor(entity.position.x), math.floor(entity.position.y)
-            local relative_x, relative_y = x - left, y - top
-            local index = relative_y * localBoundingBox + relative_x
-
-            if not impassable_tiles[index] then
-                impassable_tiles[index] = 99--{x = relative_x, y = relative_y, entity = entity}
-            end
-        end
-  end
-
-    -- Convert the X, Y coordinates of each entity into coordinates relative to the origin
-    local relative_entities = {}
-    for _, entity in ipairs(entities) do
-        table.insert(relative_entities, {x = left, y = top, entity = entity})
-    end
-
-    -- Create a 1D sparse index of the x, y coordinate and entity, starting from the top left of the bounding box
-    local sparse_index = {}
-    for _, relative_entity in ipairs(relative_entities) do
-        -- Ensure the coordinates are integers by rounding them
-        local index_x = math.floor(relative_entity.x + offset)
-        local index_y = math.floor(relative_entity.y + offset)
-
-        local index = index_y * localBoundingBox + index_x
-        --impassable_tiles[index] = 99
-    end
-
-    rcon.print(1)
-    return impassable_tiles
-=======
 if not global.agent_characters then
     --- @type table<number, LuaEntity> Agent characters table mapping agent index to LuaEntity
     global.agent_characters = {}
->>>>>>> f65ae907
 end
 
 -- Initialize debug flags
