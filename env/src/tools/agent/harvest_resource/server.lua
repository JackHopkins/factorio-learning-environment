--- conflicted
+++ resolved
@@ -135,7 +135,6 @@
     return expected_yield
 end
 
-<<<<<<< HEAD
 -- Begin mining the next entity in the queue
 local function begin_mining_next_entity(queue, player)
     if not queue.mining_started and #queue.entities > 0 then
@@ -144,7 +143,11 @@
             queue.current_mining = start_mining_entity(player, entity)
             queue.mining_started = true
             return true
-=======
+        end
+    end
+    return false
+end
+
 script.on_nth_tick(15, function(event)
     -- If no queues at all, just return
     if not global.harvest_queues then return end
@@ -159,7 +162,7 @@
             -- Remove this player's queue
             global.harvest_queues[player_index] = nil
             goto continue
->>>>>>> 1d3d0f37
+
         end
     end
     return false
@@ -571,68 +574,6 @@
         return total_yield
     end
 end
-<<<<<<< HEAD
-=======
---
---global.actions.harvest_resource2 = function(player_index, x, y, count, radius)
---    local player = global.agent_characters[player_index]
---    if not player then
---        error("Player not found")
---    end
---
---    local player_position = player.position
---    local position = {x=x, y=y}
---
---    local distance = math.sqrt((position.x - player_position.x)^2 + (position.y - player_position.y)^2)
---    if distance > player.resource_reach_distance then
---        error("Nothing within reach to harvest")
---    end
---    local surface = player.surface
---
---    -- Check what's under the player first
---    local target_type, target_name = find_entity_type_at_position(surface, position)
---    if not target_type then
---        error("Nothing within reach to harvest")
---    end
---    if not global.fast then
---        return harvest_resource_slow(player, player_index, surface, position, count, radius)
---    end
---
---
---    local total_yield = 0
---    if target_type then
---        -- If we found something at the exact position, harvest that specific type
---        total_yield = total_yield + harvest_specific_resources(player, surface, position, count, target_type, target_name)
---        if total_yield >= count then
---            game.print("Harvested " .. total_yield .. " items of " .. target_name)
---            return total_yield
---        end
---    end
---
---    -- If nothing at exact position or couldn't get enough yield, fall back to original logic
---    local tree_entities = surface.find_entities_filtered{position=position, radius=radius, type = "tree"}
---    local tree_yield = harvest_trees(tree_entities, count - total_yield, position, player)
---    local total_yield = total_yield + tree_yield
---
---    if tree_yield < count then
---        local mineable_entities = surface.find_entities_filtered{position=position, radius=radius, type = "resource"}
---        local resource_yield = harvest(mineable_entities, count - total_yield, position, player)
---        total_yield = total_yield + resource_yield
---
---        if total_yield == 0 then
---            error("Could not harvest at position ("..position.x..", "..position.y..").")
---        end
---    end
---
---    if total_yield == 0 then
---        error("Nothing within reach to harvest")
---    else
---        game.print("Harvested resources yielding " .. total_yield .. " items")
---        return total_yield
---    end
---end
-
->>>>>>> 1d3d0f37
 
 -- Helper functions for queue management
 global.actions.clear_harvest_queue = function(player_index)
