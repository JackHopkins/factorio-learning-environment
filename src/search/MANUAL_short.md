# Manual

## Core Interaction Patterns

### 0. Recipe printing
Before crafting any item, you must print the recipes of said items:
```python
# Print recipe for Boiler
print("Recipe for 3 Boilers:")
boiler_recipe = get_prototype_recipe(Prototype.Boiler)
ingredients = boiler_recipe.ingredients
for ingredient in ingredients:
    # need to multiply by 3 as we need 3 boilers
    count = ingredient.count*3
    print(f"Need: {{count}} {{ingredient.name}} for 3 boilers")

```

### 1. Material Processing Requirements
Before crafting any items requiring plates, ores MUST be smelted first:
```python
# Wrong:
# Can't craft directly from ore!
craft_item(Prototype.IronGearWheel)  # Will fail - needs iron plates, not ore

# Correct:
# 1. Get ore
move_to(nearest(Resource.IronOre))
harvest_resource(nearest(Resource.IronOre), quantity=10)
print(f"Harvested 10 iron ore")

# 2. Smelt ore into plates
# move to the position to place the entity
move_to(position)
furnace = place_entity(Prototype.StoneFurnace, position=position)
print(f"Placed the furnace to smelt plates at {furnace.position}")

# we also update the furnace variable by returning it from the function
# This ensures it doesnt get stale and the inventory updates are represented in the variable
furnace = insert_item(Prototype.Coal, furnace, quantity=5)  # Don't forget fuel
furnace = insert_item(Prototype.IronOre, furnace, quantity=10)

# 3. Wait for smelting (with safety timeout)
for _ in range(30):  # Maximum 30 seconds wait
    if inspect_inventory(furnace)[Prototype.IronPlate] >= 10:
        break
    sleep(1)
else:
    raise Exception("Smelting timeout - check fuel and inputs")

# final check for the inventory of furnace
iron_plates_in_furnace = inspect_inventory(furnace)[Prototype.IronPlate]
assert iron_plates_in_furnace>=10, "Not enough iron plates in furnace"
print(f"Smelted 10 iron plates")
# extract the plates from the furnace
# make sure to first move to the furnace pos as we cant extract from a distance
move_to(furnace.position)
# extract the plates
extract_item(Prototype.IronPlate, furnace.position, 10)
# assert we have 10 plates in players inventory
assert inspect_inventory()[Prototype.IronPlate] >=10, f"Not enough plates in inventory"
# 4. Now you can craft
craft_item(Prototype.IronGearWheel)
print(f"Crafted iron gear wheels")
```

### 3. Inventory Requirements
Before placing any entity, ensure it exists in the inventory. Many beginners miss this crucial step:
```python
# Wrong:
drill = place_entity(Prototype.BurnerMiningDrill, position=position)  # Will fail if not in inventory!

# Correct:
inventory = inspect_inventory()
burner_drills_in_inventry = inventory[Prototype.BurnerMiningDrill]
assert burner_drills_in_inventry > 0, "No drills in inventory"
# move to the position to place the entity
move_to(position)
drill = place_entity(Prototype.BurnerMiningDrill, position=position)
print(f"Placed drill to mine stone at {drill.position}")
```

You can inspect your own inventory, or the inventory of an entity:
```python
# Check player inventory
player_inv = inspect_inventory()
iron_plates = player_inv[Prototype.IronPlate]

# Check entity inventory
# move to the position to place the entity
move_to(pos)
furnace = place_entity(Prototype.StoneFurnace, position=pos)
print(f"Placed furnace at {furnace.position}")
furnace_inv = inspect_inventory(furnace) # Check the furnace inventory
coal_in_furnace = furnace_inv[Prototype.Coal]
```

### 4. Resource Location & Movement
Before any entity placement or interaction, you must first move to the target location:
```python
# Always locate resources first
resource_position = nearest(Resource.Coal)
print(f"Found iron at {resource_position}")
move_to(resource_position)  # Must move before placing/interacting
```

### 5. Entity Placement Prerequisites

#### Basic Entity Placement
Entities must be placed in a valid location after moving there:
Include logs for what the entity is placed for
```python
# Basic placement pattern
move_to(target_position) 
entity = place_entity(Prototype.Entity, position=target_position)
print(f"Placed entity at {entity.position} to do X")
```

#### Basic Entity Removal
Entities can be picked up with pickup_entity
```python
# Basic entity picking up pattern
move_to(target_position) 
pickup_entity(Prototype.Entity, position=target_position)
```
The same can be done for beltgroups or pipegroups
In those cases you need to loop through the belts or pipes and pick them up separately
Example with beltgroups
```python
# Place the example groups
starting_pos = Position(x = 0, y = 12)
ending_pos = Position(x = 0, y = 8)
# create the beltgroup
<<<<<<< HEAD
belts = connect_entity(starting_pos, ending_pos, Prototype.TransportBelt)
# as connect entities returns a list of beltgroups, we pick up the first beltgroups in this example
beltgroup_to_be_picked_up = belts[0]
=======
beltgroup_to_be_picked_up = connect_entities(starting_pos, ending_pos, Prototype.TransportBelt)

>>>>>>> 22bcced0
# loop through the belts to pick them up separately
for belt in beltgroup_to_be_picked_up.belts:
    # pick the belt up
    pickup_entity(Prototype.TransportBelt, position=belt.position)
```
The same can be done for pipegroups, use the pipegroup.pipes to loop through the pipes


#### Using place_entity_next_to
The `place_entity_next_to` method is crucial for building organized factory layouts. It handles:
- Automatic position calculation based on entity dimensions
- Proper spacing between entities
- Direction-aware placement

Key parameters:
- `entity_prototype`: The type of entity to place
- `reference_position`: Position of the entity to place next to
- `direction`: Which direction to place relative to reference (UP, DOWN, LEFT, RIGHT)
- `spacing`: Additional tiles of space between entities (0 or more)

```python
# Basic usage
# move to the position to place the entity
move_to(drill_position)
ref_entity = place_entity(Prototype.BurnerMiningDrill, position=drill_position)
connected_entity = place_entity_next_to(
    Prototype.BurnerInserter,
    reference_position=ref_entity.position,
    direction=Direction.UP,
    spacing=0
)
print(f"Placed inserter at {connected_entity.position} next to ref_entity at position {ref_entity.position} to input X into the ref_entity")
```

#### Common Patterns and Use Cases

1. **Resource factory**
- When creating factories, you must plan out the size requirements of the factory sections. Use the BuildingBox for this. You can set the height and width of the area you need for a specific entity placement. For instance, for a single drill, the height and width requirements are 2 so it buildingbox = BuildingBox(height = 2, width = 2). For a drill line, you can do BuildingBox(height = 2, width = 2*drill_line).
- When knowing the size, use nearest_buildable to get the center coordinate of the area where the BuildingBox would fit. Use the center_position argument, where you can send in the position around where you need to find the buildable area. The returns of the nearest_buildable is a Boundingbox with the following attributess 
            left_top - The top left position of the buildable area
            right_bottom - The bottom right position of the buildable area
            left_bottom - The bottom left position of the buildable area
            right_top - The top right position of the buildable area
- Use the Buildingbox to plan out all factory areas, use one for mining, one for assembling machine area etc. 
- Put each factory section sufficiently far away from each other to ensure no overlap. For instance, when creating plate factories going into an assembling machine, put the assembling machine 10 spaces away from the drills

Example: Iron ore mine
```python
# log your general idea what you will do next
print(f"I will create a iron ore mine with burner mining drill into a collection chest")
# move to the position to place the entity
move_to(iron_ore_position)
# define the BuildingBox for the drills.
# A BurnerMiningDrill has dimensions 2x2 tiles (2 height, 2 width) wide and ElectricMiningDrill has 3x3 dimensions so we need to take that into account
# We also need to put a chest at the drop point of the drill so the height needs to be 3 (2 for drill, 1 for chest)
building_box = BuildingBox(width = 2, height = 3)
# get the nearest buildable area around the iron_ore_position
buildable_coordinates = nearest_buildable(Prototype.BurnerMiningDrill, building_box, iron_ore_position)
# Place drill on the left_top of the buildable_coordinates
drill_pos = buildable_coordinates.left_top
move_to(drill_pos)
# Place the drill facing down as we start from top coordinate
drill = place_entity(Prototype.BurnerMiningDrill, position=drill_pos, position = Position.DOWN) 
print(f"Placed burner mining drill to mine iron ore at {drill.position}") # Position(x = 0, y = 10)

# place a chest at the drop position of the drill to catch the ore
collection_chest = place_entity(Prototype.WoodenChest, position = drill.position)
print(f"Put a collection chest at {collection_chest.position} that catches and stores iron ore from the burner mining drill at {drill.position}")
# wait 10 seconds to check if the construct works and chest has ore
sleep(10)

# get the updated chest entity
collection_chest = get_entity(Prototype.WoodenChest, position = collection_chest.position)
# get the inventory
chest_inventory = inspect_inventory(collection_chest)
# get the iron ore in inventory
iron_ore_in_chest = chest_inventory[Prototype.IronOre]
# check for iron ore
assert iron_ore_in_chest > 0, "No iron ore in chest"
```

2. **Power Infrastructure**

Power typically involves:
-> Water Source + OffshorePump
-> Boiler (burning coal)
-> SteamEngine
NB: Use at least spacing of 3 to ensure there is enough room for pipes
NB: Fluid handling objects have a `fluid_systems` attribute that specifies the fluid network they are attached to.

IMPORTANT: We also need to be very careful and check where we can place boiler and steam engine as they cannot be on water
```python
# log your general idea what you will do next
print(f"I will create a power generation setup with a steam engine")
# Power system pattern
move_to(water_position)
# first place offshore pump on the water system
offshore_pump = place_entity(Prototype.OffshorePump, position=water_position)
print(f"Placed offshore pump to get water at {offshore_pump.position}")
# Then place the boiler close to the offshore pump
# IMPORTANT: We need to be careful as there is water nearby which is unplaceable,
# We do not know where the water is so we will use nearest_buildable for safety and place the entity at the center of the boundingbox
# We will also need to be atleast 4 tiles away from the offshore-pump as the boilers dimensions are 2x3 and otherwise won't have room for connections. Therefore the nearest_buildable buildingbox will have width and length of 9 so the center is 4 tiles away from all borders
bbox = BuildingBox(height = 9, width = 9)
coords = nearest_buildable(Prototype.Boiler,bbox,offshore_pump.position)
# get the top left coordinate
top_left_coord = coords.left_top
# get the centre coordinate by adding 4 to x and y coordinates (we add 4 to y as the y coordinates are inverted in Factorio)
center = Position(top_left_coord.x +4, top_left_coord.y +4)
# place the boiler at the centre coordinate
boiler = place_entity(Prototype.Boiler, position = center)
print(f"Placed boiler to generate steam at {boiler.position}. This will be connected to the offshore pump at {offshore_pump.position}")
# add coal to boiler to start the power generation
boiler = insert_item(Prototype.Coal, boiler, 10)


# Finally we need to place the steam engine close to the boiler
# IMPORTANT: We again need to create a buildingbox with a height and length of 9 to be safe as steam engine has is 3x5 dimensions
bbox = BuildingBox(height = 9, width = 9)
coords = nearest_buildable(Prototype.SteamEngine,bbox,boiler.position)
# get the top left coordinate
top_left_coord = coords.left_top
# get the centre coordinate by adding 4 to x and y coordinates (we add 4 to y as the y coordinates are inverted in Factorio)
center = Position(top_left_coord.x + 4, top_left_coord.y + 4)
# move to the centre coordinate
move_to(center)
# place the steam engine on the centre coordinate
steam_engine = place_entity(Prototype.SteamEngine, position = center)

print(f"Placed steam_engine to generate electricity at {steam_engine.position}. This will be connected to the boiler at {boiler.position} to generate electricity")

# Connect entities in order
water_pipes = connect_entities(offshore_pump, boiler, Prototype.Pipe)
print(f"Connected offshore pump at {offshore_pump.position} to boiler at {boiler.position} with pipes {water_pipes}")
steam_pipes = connect_entities(boiler, steam_engine, Prototype.Pipe)
print(f"Connected boiler at {boiler.position} to steam_engine at {steam_engine.position} with pipes {water_pipes}")

# check that it has power
# sleep for 5 seconds to ensure flow
sleep(5)
# update the entity
steam_engine = get_entity(Prototype.SteamEngine, position = steam_engine.position)
# check that the steam engine is generating power
assert steam_engine.energy > 0, f"Steam engine is not generating power"
print(f"Steam engine at {steam_engine.position} is generating power!")
```

#### Special Considerations

1. **Entity Rotation**
- Some entities (like steam engines) auto-rotate based on connection points
- Others need manual rotation after placement:
```python
drill = place_entity_next_to(Prototype.ElectricMiningDrill, 
    reference_position=position,
    direction=Direction.RIGHT) # This places the drill to the RIGHT the position
drill = rotate_entity(drill, Direction.DOWN) # This orients the drill downwards
```

2. **Entity Dimensions**
- Account for different entity sizes when planning layouts
- Use `tile_dimensions` for reference:
```python
print(f"Entity dimensions: {entity.tile_dimensions}")
assert entity.position.is_close(expected_position, tolerance=1)
```

3. **Drop Positions**
- Use `drop_position` when connecting output of one entity to another
- You can place a chest into drills drop position to catch the ore or a furnace to smelt it directly
- When connecting to a inserter, use the pickup_position of target inserter
For example, if you want to connect inserter_1 at Position(x = 12, y = 11) to inserter_2 at Position(x = 0, y = 0)
```python
# get the inserter entities
inserter_1 = get_entity(Prototype.BurnerInserter, position = Position(x = 12, y = 11))
inserter_2 = get_entity(Prototype.BurnerInserter, position = Position(x = 0, y = 0))
# connect the two inserters (source -> target). Passing in the entity will result in them being connected intelligently.
belts = connect_entities(
    inserter_1, #.drop_position,
    inserter_2, #.pickup_position,
    Prototype.TransportBelt
)
print(f"Connected inserters at {inserter_1.position} and {inserter_2.position} with {belts}")
```

4. **Spacing Guidelines**
- Use 0 spacing for flush connections and when placing inserters
- Use 1 spacing for entities that need space for inserters between them
- Use 3+ spacing for power setups (boiler to steam engine) or where you need extra space for pipes or belts.


5. **Position Handling**
The Position class provides helpful methods for working with coordinates:
```python
# Position arithmetic
new_pos = pos1 + Position(x=2, y=0)  # Move right 2 units

new_pos = new_pos.right(2) # Move right 2 units
```

### 4. Multiple section Construction
When building with multiple factory sections, follow this pattern:
1. Establish a suitable place for a new section. New sections should be sufficiently far away from existing sections (eg 10 spaces)
2. Place the new section (e.g., assembling machine).
3. Place inserters if required to connect new section with existing sections
4. Place connectors (e.g.belts, pipes)
5. Add fuel/resources

Example:
Create a assembling machine and connect it to a existing furnace 
Assume a furnace exists at Position(x = 9, y = -10)
```python
# log your general idea what you will do next
print(f"I will create a assembling machine for copper cables and connect it to the copper plate furnace at Position(x = 9, y = -10)")
# get the existing furnace
furnace = get_entity(Prototype.StoneFurnace, position = Position(x = 9, y = -10))
# place a inserter taking plates out of the furnace
# No need to rotate the inserter as its taking out of the furnace
furnace_output_inserter = place_entity_next_to(Prototype.BurnerInserter, 
                                                reference_position = furnace.position, 
                                                spacing = 0, 
                                                direction =Direction.LEFT ) # assume here you can put the inserter to the left. You need to check this in the game

# Plan the assembling machine 10 spaces away
target_position = Position(x = furnace_output_inserter.position.x + 10, y = furnace_output_inserter.position.y)
# move to the position to place the entity
move_to(target_position)
# define the buildable area for the assembling machine, assembling machines have 3x3 dimensions
# Put 5 as width (3 for assembling machine, 1 for inserter, 1 for inserter pickup position) as we need to account for the inserter picking up items and putting to assembling machine
building_box = BuildingBox(width = 5, height = 3)
# get the nearest buildable area around the target_position
buildable_coordinates = nearest_buildable(Prototype.AssemblingMachine1, building_box, target_position)
# use the left_top coordinate to put the target_machine
assembly_pos = buildable_coordinates.left_top
move_to(assembly_pos)
target_machine = place_entity(Prototype.AssemblingMachine1, position=assembly_pos)
print(f"Placed AssemblingMachine1 at {target_machine.position} to automatically create copper cables")

# put a inserter next to the assembly machine
# always use 0 spacing for inserters
# direction is RIGHT as we put 2 at the width of the buildable coordinates
machine_input_inserter = place_entity_next_to(Prototype.BurnerInserter,
    reference_position=target_machine.position,
    direction=Direction.RIGHT,
    spacing = 0)

# rotate the inserter as we need to put items into the chest
machine_input_inserter = rotate_entity(machine_input_inserter, direction = Direction.LEFT)
print(f"Placed a inserter at {machine_input_inserter.position} to put copper plates into assembling machine at {target_machine.position}")
# fuel the inserter
# we also update the inserter variable by returning it from the function
# This ensures it doesnt get stale and the inventory updates are represented in the variable
machine_input_inserter = insert_item(Prototype.Coal, machine_input_inserter, quantity=20)

# connect the furnace output inserter to chest input inserter
# IMPORTANT: ALWAYS NEED TO CONNECT TRANSPORT BELTS TO A INSERTER, NEVER DIRECTLY CONNECT TO A CHEST OR FURNACE
connection = connect_entities(furnace_output_inserter.drop_position, machine_input_inserter.pickup_position, Prototype.TransportBelt)
print(f"Connected furnace at {furnace.position} to assembling machine at {target_machine.position} with {connection}. This will move copper plates to assembling machine to create copper cables")
```

### 5. Power Systems
Power systems follow a specific order:
1. Get the power source (eg steam engine)
2. Get the power target
3. Connect the target with electric poles using the `connect_entities` function with an appropriate electric pole prototype
NB: Always use connect_entities when connecting power source to target
NB: The `electrical_id` of the entity is used to identify the power network it is connected to.

EXAMPLE
```python
# log your general idea what you will do next
print(f"I will power the assembling machine at Position(x = 1, y = 19) with power from steam engine at Position(x=4, y = -21)")
# get the steam engine. In this example, there is a steam engine at Position(x=4, y = -21)
steam_engine = get_entity(Prototype.SteamEngine, position = Position(x=4, y = -21))

# To power electric mining drills or assembling machines, the engine needs to be connected with electricpoles
# for example, if one exists in Position(x = 1, y = 19), we first get the entity
assembling_machine = get_entity(Prototype.AssemblingMachine1, position = Position(x = 1, y = 19))

# We then connect with connect entities
connect_entities(assembling_machine.position, steam_engine.position, Prototype.SmallElectricPole)
# wait for 10 seconds to power up
sleep(10)
# check that the power was successful
# first refresh entity
assembling_machine = get_entity(Prototype.AssemblingMachine1, position = assembling_machine.position)
# check for power
assert assembling_machine.energy > 0, f"assembling machine is not getting power"
```

### 7. Belt Systems
When creating belt systems, ensure that the belts form a straight line wherever possible.
Straight, grid-aligned belts ensure more predictable item flow and easier maintenance.
Establish source, place destination, and then connect with belts. 
NB: ALWAYS USE INSERTERS TO INSERT ITEMS INTO DESTINATION OR TAKE FROM SOURCE.
IMPORTANT: For best results, align the transport belt segments as straight lines.

Example
Move items from a chest to a furnace
```python
# log your general idea what you will do next
print("I will create a chest that transports items to a furnace using a straight belt line")
source_position = Position(0, 0)
# Belt system pattern
move_to(source_position)
# define the BuildingBox for the chest. 
# chest dimensions are 1x1; add extra space for the inserter
building_box = BuildingBox(width = 1, height = 3)
buildable_coordinates = nearest_buildable(Prototype.WoodenChest, building_box, source_position)
<<<<<<< HEAD
# Place chest on the left_top of the buildable_coordinates
=======
>>>>>>> 22bcced0
source_pos = buildable_coordinates.left_top
move_to(source_pos)
source = place_entity(Prototype.WoodenChest, position=source_pos)
print(f"Placed chest at {source.position}")

# Add inserter (always use 0 spacing for inserters)
source_inserter = place_entity_next_to(Prototype.BurnerInserter, 
                                      reference_position=source.position,
                                      direction=Direction.DOWN,
                                      spacing=0)
print(f"Placed an inserter at {source_inserter.position} to extract items from the chest at {source.position}")

# Place a furnace 10 spaces away in a grid-aligned fashion for a straight belt run
target_position = Position(x = source.position.x + 10, y = source.position.y)
move_to(target_position)
building_box = BuildingBox(width = 3, height = 1)
<<<<<<< HEAD
# get the nearest buildable area around the iron_ore_position
buildable_coordinates = nearest_buildable(Prototype.StoneFurnace, building_box, iron_ore_position)
# use the left_top coordinate to put the furnace
=======
buildable_coordinates = nearest_buildable(Prototype.StoneFurnace, building_box, target_position)
>>>>>>> 22bcced0
furnace_pos = buildable_coordinates.left_top
move_to(furnace_pos)
destination_furnace = place_entity(Prototype.StoneFurnace, position=furnace_pos)
print(f"Placed furnace at {destination_furnace.position}")

# Add inserter next to the furnace (using 0 spacing)
destination_inserter = place_entity_next_to(Prototype.BurnerInserter, 
                                           reference_position=destination_furnace.position,
                                           direction=Direction.RIGHT,
                                           spacing=0)
destination_inserter = rotate_entity(destination_inserter, Direction.LEFT)  # Rotate to insert into the furnace
print(f"Placed inserter at {destination_inserter.position} to feed the furnace at {destination_furnace.position}")

# Connect the two inserters with a straight transport belt line
belt = connect_entities(source_inserter, destination_inserter, Prototype.TransportBelt)
print(f"Connected chest inserter at {source_inserter.position} to furnace inserter at {destination_inserter.position} with a straight belt: {belt}")
```

### 8. Many-to-One Connections
When you need to connect multiple sources to a single target with transport belts
1. Establish sources and target
2. Create the main connection by connecting one source to the target with transport belts
3. Connect all remaining sources to the main connection with transport belts
NB: NEVER CONNECT MULTIPLE ENTITIES DIRECTLY TO THE SAME TARGET
You always need to create one main connection and then connect additional entities to the main connection line with transport belts

Example: Connecting multiple source inserters to one target inserter
Assume we have source_inserter_1, source_inserter_2, source_inserter_3 burner inserter variables as sources on the map at positions Position(x = 1, y = 2), Position(x = 3, y = 2) and Position(x = 5, y = 2)
Also assume we have target_inserter burner inserter variable as the target on the map at Position(x = 10, y = 28)
```python
# get the inserter variables
source_inserter_1 = get_entity(Prototype.BurnerInserter, Position(x = 1, y = 2))
source_inserter_2 = get_entity(Prototype.BurnerInserter, Position(x = 3, y = 2))
source_inserter_3 = get_entity(Prototype.BurnerInserter, Position(x = 5, y = 2))
target_inserter = get_entity(Prototype.BurnerInserter, Position(x = 10, y = 28))
# log your general idea what you will do next
print(f"I will create a connection from the inserters at [{source_inserter_1.position}, {source_inserter_2.position}, {source_inserter_3.position}] to the inserter at {target_inserter.position}")
# create the main connection
main_connection = connect_entities(source_inserter_1.drop_position, 
                                    target_inserter.pickup_position,
                                    Prototype.TransportBelt)
# Print out the whole connection for logs
# as main_connection is a list of beltgroups, we print out the whole list
print(f"Created the main connection between inserter at {source_inserter_1.position} to inserter at {target_inserter.position}: {main_connection}")

# Connect source_inserter_2 and source_inserter_3 to the main connection
secondary_sources = [source_inserter_2, source_inserter_3]
for source in secondary_sources:
    # connect the source to main connection
    # Use the first beltgroup from the main connection to connect to
    # Also override the main_connection to get the newest belt groups
    main_connection = connect_entities(source.drop_position, 
                                    main_connection,
                                    Prototype.TransportBelt)
    print(f"Extended main connection to include inserter at {source.position}: {main_connection}")
print(f"Final connection after connecting all inserters to target: {main_connection}")
```

When you want to connect entities to existing power pole groups, similar rules apply
Assume in this example there is a steam engine at Position(x = 1, y = 2) and the drill is at Position(x = 10, y = 28)
```python
# get the variables
steam_engine = get_entity(Prototype.SteamEngine, Position(x = 1, y = 2))
drill_1 = get_entity(Prototype.ElectricMiningDrill, Position(x = 10, y = 28))
# create the main connection
main_power_connection = connect_entities(steam_engine, 
                                    drill_1,
                                    Prototype.SmallElectricPole)
# Print out the whole connection for logs
# as main_connection is a list of ElectricityGroup, we print out the whole list
print(f"Created the main connection to power drill at {drill_1.position} with steam engine at {steam_engine.position}: {main_connection}")

# connect the secondary source to the main power connection
# Use the first ElectricityGroup from the main connection to connect to
# Also override the main_power_connection to get the newest ElectricityGroups
main_power_connection = connect_entities(drill_2, 
                                main_connection,
                                Prototype.SmallElectricPole)
```


### 9. Using assembling machines
To create automatic item crafting mines (copper cable, electronic circuits etc), you need to use a assembling machine that automatically crafts the entities.
To use assembling machines for automatic crafting mines, you need to power them and set their recipe
The recipe will be set to the entity the machine needs to craft
You also need to add inserters that input crafting ingredients into the machine and inserters that take the crafted item out of the machine

```python
# Assume there's an assembling machine at Position(x = 2, y = -19) and a steam engine generating power at Position(x = -10, y = 0)
# log your general idea what you will do next
print(f"I will create a assembling machine for copper cables")
# first get the assembling machine and steam engine entities
assembling_machine = get_entity(Prototype.AssemblingMachine1, position = Position(x = 2, y = -19))
steam_engine = get_entity(Prototype.SteamEngine, position = Position(x = -10, y = 0))

# connect the steam engine and assembling machine with power poles to power the assembling machine
# We use connect entities as we're dealing with power poles
connect_entities(assembling_machine.position, steam_engine.position, Prototype.SmallElectricPole)
# wait for 10 sec to assure assembling machine is powered
sleep(10)
# update the assembling machine entity
assembling_machine = get_entity(Prototype.AssemblingMachine1, position = Position(x = 2, y = -19))
assert assembling_machine.energy>0, "Assembling machine is not powered"

# set the recipe for assembling machine to iron gear wheels
set_entity_recipe(entity = assembly_machine, prototype = Prototype.CopperCable)
print(f"Set the recipe of assembly machine at {assembly_machine.position} to Prototype.CopperCable")

# add inserter that inputs ingredients that will be crafted to the target entity
# always use 0 spacing for inserters
ingredient_input_inserter = place_entity_next_to(
    Prototype.BurnerInserter, 
    assembling_machine.position,
    direction=Direction.UP,
    spacing = 0
)
print(f"Placed a inserter at {ingredient_input_inserter.position} that puts copper ore into the assembling machine at {assembly_machine.position}")
#VERY IMPORTANT:  Need to rotate the inserter as it needs to put itms into assembling machine
ingredient_input_inserter = rotate_entity(ingredient_input_inserter, Direction.DOWN)  # Face inserter towards the assembling machine

# add inserter that takes the cables away
# always use 0 spacing for inserters
output_inserter = place_entity_next_to(
    Prototype.BurnerInserter, 
    assembling_machine.position,
    direction=Direction.LEFT,
    spacing = 0
)
print(f"Placed a inserter at {output_inserter.position} that takes away copper cables from the assembling machine at {assembly_machine.position}")
```


#### Key Features
1. **Resource Requirements**: Automatically considers entity placement requirements (e.g., miners must be on ore patches)
2. **Space Validation**: Ensures enough clear space for different factory sections, eg assembling machine area 10 spaces away from furnaces

#### Common Patterns

1. **Mining Setup**:
Example: Create a copper plate mining line with 3 drills
```python
# log your general idea what you will do next
print(f"I will create a single line of 3 drills to mine copper ore")
# Find space for a line of 3 miners
move_to(source_position)
# define the BuildingBox for the drill. 
# A BurnerMiningDrill dimensions are 2xe (2 width, 2 height) and ElectricMiningDrill is has 3x3 dimensions so we need to take that into account
# We need 3 drills so width is 3*3, height is 4, 3 for drill, one for furnace
building_box = BuildingBox(width = 3*3, height = 4)
# get the nearest buildable area around the source_position
buildable_coordinates = nearest_buildable(Prototype.BurnerMiningDrill, building_box, source_position)

# Place miners in a line
# we first get the leftmost coordinate of the buildingbox to start building from
left_top = buildable_coordinates.left_top
# first lets move to the left_top to ensure building
move_to(left_top)
for i in range(3):
    # we now iterate from the leftmost point towards the right
    # take steps of 2 as drills have width of 2
    drill_pos = Position(x=left_top.x + 2*i, y=left_top.y)
    # Place the drill facing down as we start from top coordinate
    drill = place_entity(Prototype.ElectricMiningDrill, position=drill_pos, direction = Direction.DOWN)
    print(f"Placed ElectricMiningDrill {i} at {drill.position} to mine copper ore")
    # place a chest to catch the ore
    furnace = place_entity(Prototype.StoneFurnace, position = drill.drop_position)
    print(f"Placed furnace at {furnace.position} to smelt the copper ore for drill {i} at {drill.position}")
```

#### Error Handling
The function raises an exception if no valid position is found. Always wrap usage in try/except when placement requirements are uncertain:

```python
try:
    position = nearest_buildable(
        Prototype.ElectricMiningDrill,
        building_box=large_area,
        position = Position(x = 0, y = 1)
    )
except Exception as e:
    print(f"Could not find valid placement: {e}")
    # Handle alternative placement strategy
```

#### Best Practices

1. **Size Calculation**:
- Include margins in bounding box calculations
- Account for entity dimensions and spacing
- Consider connection points for belts/inserters


3. **Placement Verification**:
- Always verify placement after finding position
- Use can_place_entity for additional validation
```python
positions = nearest_buildable(Prototype.StoneFurnace)
if can_place_entity(Prototype.StoneFurnace, position=positions.left_top):
    furnace = place_entity(Prototype.StoneFurnace, position=positions.left_top)
<<<<<<< HEAD
=======
```

### 10. Research and Technology

Technology research is crucial for unlocking new capabilities. Research requires:
1. A powered lab
2. Required science packs
3. Power infrastructure

#### Basic Research Setup Pattern
```python
# 1. Set up power infrastructure first (see Power Systems section)
# Assuming we have a working steam engine at Position(x=-10, y=0)
steam_engine = get_entity(Prototype.SteamEngine, position=Position(x=-10, y=0))

# 2. Place and power the lab
# Lab needs significant space as it has large dimensions
# Define building box with extra space for power connections
building_box = BuildingBox(width=5, height=5)
target_position = Position(x=steam_engine.position.x + 10, y=steam_engine.position.y)
buildable_coordinates = nearest_buildable(Prototype.Lab, building_box, target_position)

# Place lab
lab_position = buildable_coordinates["left_top"]
move_to(lab_position)
lab = place_entity(Prototype.Lab, position=lab_position)
print(f"Placed lab at {lab.position}")

# Connect lab to power
power_connection = connect_entities(steam_engine, lab, Prototype.SmallElectricPole)
print(f"Connected lab to power: {power_connection}")

# Wait for power connection
sleep(10)
# Update lab entity to get current state
lab = get_entity(Prototype.Lab, position=lab.position)
assert lab.energy > 0, "Lab is not receiving power"

# 3. Insert required science packs
lab = insert_item(Prototype.AutomationSciencePack, lab, quantity=10)
print(f"Inserted 10 automation science packs into lab")

# 4. Start research
# First check what ingredients are needed
ingredients = set_research(Technology.Automation)
print(f"Research requires: {ingredients}")

# 5. Monitor research progress
initial_progress = get_research_progress(Technology.Automation)
print(f"Initial research state: {initial_progress}")

# Wait for research to progress
sleep(30)

# Check progress
current_progress = get_research_progress(Technology.Automation)
# Progress is measured by remaining ingredients needed
assert current_progress[0].count < initial_progress[0].count, "Research is not progressing"
print(f"Research is progressing! Started with {initial_progress[0].count} packs needed, now need {current_progress[0].count}")
```

#### Research Requirements

1. **Power Requirements**
- Labs must have constant power supply
- Use power poles to connect to steam engines
- Monitor lab.energy to verify power connection

2. **Science Pack Management** 
- Always check required ingredients with `set_research()`
- Insert correct type and quantity of science packs
- Monitor pack consumption with `get_research_progress()`

3. **Research Monitoring**
- Research progress is measured by remaining ingredients needed
- Lower ingredient count indicates progress
- Use `get_research_progress()` to track status

#### Best Practices

1. **Lab Placement**
- Place labs with adequate spacing for power connections
- Group multiple labs together for efficiency
- Keep labs close to power infrastructure

2. **Science Pack Supply**
- Calculate total science packs needed before starting
- Ensure continuous supply for longer research
- Monitor pack consumption rate

3. **Progress Verification**
```python
# Verify research is actually progressing
initial_count = initial_progress[0].count
current_count = get_research_progress(Technology.Automation)[0].count
assert current_count < initial_count, "Research not progressing - check power and science packs"
```

#### Common Errors

1. **Power Issues**
```python
# Always verify power connection
lab = get_entity(Prototype.Lab, position=lab.position)
if lab.energy <= 0:
    print("Lab not receiving power - check connections")
```

2. **Missing Science Packs**
```python
# Check lab inventory before starting
lab_inventory = inspect_inventory(lab)
required_packs = lab_inventory.get(Prototype.AutomationSciencePack, 0)
assert required_packs > 0, "No science packs in lab"
>>>>>>> 22bcced0
```

### Self-Fueling Mining Systems

Self-fueling mining systems are essential for automating resource collection, particularly for coal mining. These systems use the mined coal to power themselves, creating a sustainable loop.

#### Basic Self-Fueling Mine Pattern
```python
# log your general idea what you will do next
print(f"I will create a self fueling single drill system")
# 1. Find suitable coal patch
coal_patch = nearest(Resource.Coal)
# define the BuildingBox for the drill. 
# A BurnerMiningDrill has dimensions 2x2 and ElectricMiningDrill has 3x3 dimensions so we need to take that into account
# We need to put 4 as height as we account for the inserter that will put the coal into the drill (+1 for inserter, +1 for inserter pickup position)
building_box = BuildingBox(width = 2, height = 4)
# get the nearest buildable area around the source_position
buildable_coordinates = nearest_buildable(Prototype.BurnerMiningDrill, building_box, source_position)

# 2. Place mining drill
# place in left_top of buildable_coordinates
target_pos = buildable_coordinates.left_top
move_to(target_pos)
# Place the drill facing down as we start from top coordinate
drill = place_entity(Prototype.BurnerMiningDrill, Direction.DOWN, target_pos)
print(f"Placed BurnerMiningDrill to mine coal at {drill.position}")

# 3. Place inserter to feed coal back into drill
# direction is DOWN as we put 2 at the height of the buildable coordinates and put drill at top left
coal_input_inserter = place_entity_next_to(
    Prototype.BurnerInserter, 
    drill.position,
    direction=Direction.DOWN,
    spacing=0
)
print(f"Placed coal_input_inserter at {coal_input_inserter.position} that will input coal to the burner mining drill at {drill.position}")
# VERY IMPORTANT: rotate input inserter to put items into drill
coal_input_inserter = rotate_entity(coal_input_inserter, Direction.DOWN)  # Face inserter toward drill

# 4. Connect with transport belt
# IMPORTANT: ALWAYS NEED TO CONNECT TRANSPORT BELTS TO A INSERTER, NEVER DIRECTLY CONNECT TO A CHEST OR FURNACE
belts = connect_entities(
    drill.drop_position,
    inserter.pickup_position,
    Prototype.TransportBelt
)
print(f"Conncted BurnerMiningDrill at {drill.position} to inserter at {coal_input_inserter.position} with {belts}")

# 5. Bootstrap system with initial fuel
# we also update the drill variable by returning it from the function
# This ensures it doesnt get stale and the inventory updates are represented in the variable
drill = insert_item(Prototype.Coal, drill, quantity=20)
```

#### Shared belt resource mining systems

For larger operations, you can create systems with multiple drills with two rows of drills sharing a common belt in the middle
EXAMPLE: Build a mining system sharing a common transport belt into a single chest
This should be done in 2 policies
Policy 1: Put down the drill line and the shared transport line
```python
    """
    Build a mining system sharing a common transport belt
    """
    # log your general idea what you will do next
    print(f"I will put down 2 lines of drills with a single shared transport belt in the middle to mine copper ore")
    copper_ore_pos = nearest(Resource.CopperOre)
    num_drills = 5
    drills = []
    # define the BuildingBox for the drills. 
    # A BurnerMiningDrill has 2x2 dimensions and ElectricMiningDrill has 3x3 dimensions so we need to take that into account
    # 2 lines of drills sharing a common belt means 5 height (2 for upper line, 2 for bottom line, 1 for middle belt)
    building_box = BuildingBox(width = 2*num_drills, height = 5)
    # get the nearest buildable area around the source_position
    buildable_coordinates = nearest_buildable(Prototype.BurnerMiningDrill, building_box, copper_ore_pos)
    # we first get the left coordinates of the buildingbox to start building from
    left_top = buildable_coordinates.left_top
    # create a list to keep track of upper drills to create the shared belt
    drills = []
    print(f"I will create a drillline with 2 lines sharing a common transport belt in the middle")
    # start placing the drills
    for i in range(num_drills):
        # Calculate positions with proper spacing
        upper_drill_position = Position(
            x=left_top.x + i * 2,
            y=left_top.y
        )
        move_to(upper_drill_position)
        # Place and configure each drill
        upper_drill = place_entity(
            Prototype.BurnerMiningDrill,
            Direction.DOWN, # direction is down as its the upper drill
            upper_drill_position
        )
        print(f"Placed upper BurnerMiningDrill {i} at {upper_drill.position} to mine coal")
        # append to the list
        drills.append(upper_drill)

        # Place the bottom drill with place_entiy_next_to and down from upper drill
        bottom_drill = place_entity_next_to(
            Prototype.BurnerMiningDrill,
            direction = Direction.DOWN, # direction is down as we place the drill below the upper drill
            reference_position = upper_drill.position,
            spacing = 1 # We put 1 spacing as we need room for transport belts
        )
        # now we need to rotate the bottom drill to face up, i.e towards the shared transport belt
        bottom_drill = rotate_entity(bottom_drill, direction = Direction.UP)
        print(f"Placed bottom BurnerMiningDrill {i} at {bottom_drill.position} to mine coal")
        drills.append(bottom_drill)

    # 2. Create main transport belt
    # first get the belt start and end coordinates
    # for this we need to get the minimum and maximum x coordinates from drill drop positions
    x_coordinates = [drill.drop_position.x for drill in drills]
    start_x = min(x_coordinates)
    end_x = max(x_coordinates)
    # as its a horisontal line, y coordinate stays the same
    shared_y_coordinate = drills[0].drop_position.y
    belt_start = Position(x = start_x, y = shared_y_coordinate)
    belt_end = Position(x = end_x, y = shared_y_coordinate)
    
    # Now we connect
    main_belt = connect_entities(
        belt_start,
        belt_end,
        Prototype.TransportBelt
    )
    # print out all Beltgroup coordinates
    # Beltgroup has many belts so we dont pick one but print out all
    print(f"Created the main belt for the shared drill line: {main_belt}")
    # Example: Beltgroup end position is at Position(x = 12, y = -8)
```

Policy 2: Put down the single chest that is the end of the line
```python
    """
    Build a mining system sharing a common transport belt
    """
    # log your general idea what you will do next
    print(f"I will connect the transport belt end at {belt_end_position} to a single destination chest that will collect copper ore")
    # from logs we see that the belt end is at Position(x = 12, y = -8)
    belt_end_position = Position(x = 12, y = -8)
    # add 10 spaces to ensure no collision
    chest_central_pos = Position(x = belt_end_position.x+10, y = belt_end_position.y)
    # define the buildable area for the chest, chest dimensions are 1x1
    # Also need to account for inserter so width is 3 (+1 for inserter, +1 for inster pickup position)
    building_box = BuildingBox(width = 3, height = 1)
    # get the nearest buildable area around the iron_ore_position
    buildable_coordinates = nearest_buildable(Prototype.WoodenChest, building_box, chest_central_pos)
    # we first get the leftmost coordinate of the buildingbox to start building from
    left_top = buildable_coordinates.left_top
    
    # place the chest
    chest = place_entity(Prototype.WoodenChest, position = left_top)
    print(f"placed collection chest at {chest.position} that will get the copper ore from the shared mining belt")

    # add the inserter
    # we add the inserter to the right as the buildable area had 2 width and we put chest at top left
    chest_inserter = place_entity_next_to(
           Prototype.BurnerInserter,
           chest.position,
           direction=Direction.RIGHT,
           spacing = 0
       )
    
    # rotate the inserter to put items into chest
    chest_inserter = rotate_entity(destination_inserter, Direction.LEFT)
    print(f"placed a inserter at {chest_inserter.position} that will input copper ore to the chest at {chest.position}")
    # 2. Connect the main transport belt to the chest inserter pickup position
    # Now we connect
    main_belt_extended = Fentities(
        belt_end_position,
        chest_inserter.pickup_position,
        Prototype.TransportBelt
    )
    # print out all Beltgroup coordinates
    # Beltgroup has many belts so we dont pick one but print out all
    print(f"Extended the shared resource belt to the inserter at {chest_inserter.position} to input items into the chest at {chest.position}: {main_belt_extended}")
```

#### Best Practices for Self-Fueling Systems

1. **Resource Verification**
   - Always verify coal patch size before building
   - Ensure patch is large enough for planned number of drills
   ```python
   assert coal_patch.size >= num_drills * 5, "Coal patch too small"
   ```

2. **Proper Belt Loops**
   - Create complete loops without gaps
   - Verify belt connections after placement
   - Use proper belt directions at corners

3. **System Bootstrap**
   - Add initial fuel to at least one drill
   - Verify fuel reaches all drills
   - Monitor system startup to ensure proper operation

4. **Error Handling**
   ```python
   try:
       drill = place_entity(Prototype.BurnerMiningDrill, position)
       # always use 0 spacing for inserters
       inserter = place_entity_next_to(
           Prototype.BurnerInserter,
           drill.position,
           direction=Direction.UP,
           spacing = 0
       )
   except Exception as e:
       print(f"Failed to build mining system: {e}")
       # Clean up partial construction
   ```

#### Common Patterns

1. **Linear Mining Array**
   - Place drills in a straight line
   - Place chests or furnaces at the drop positions

2. **Compact Design**
   - Minimal spacing between components
   - Direct inserter connections
   - Efficient belt routing

3. **Redundant Systems**
   - Multiple fuel paths
   - Backup inserters
   - Buffer chests for stability

#### Troubleshooting

1. **System Stalls**
   - Check belt continuity
   - Verify inserter directions
   - Ensure adequate initial fuel

2. **Inefficient Operation**
   - Optimize belt paths
   - Balance drill placement
   - Adjust inserter positions

3. **Startup Issues**
   - Add more initial fuel
   - Verify all connections
   - Check entity rotation

4. **Outdated variables**
   - Always update your variables you want to use to ensure the variable state is not outdated
   - Whenever you use insert_item, make sure to override the input entity with the return
   - Always use inspect_inventory to get the inventories, as that gets the latest inventory
   - Regularly update your variables using entity = get_entity(Prototype.X, entity.position)


## Common Antipatterns to Avoid

1. **Missing Movement**
```python
# Wrong:
entity = place_entity(Prototype.Entity, position=position)

# Correct:
move_to(position)
entity = place_entity(Prototype.Entity, position=position)
```

2. **Incorrect Order Dependencies**
```python
# Wrong:
inserter = place_entity(Prototype.Inserter, position=position)
chest = place_entity(Prototype.WoodenChest, position=chest_position)

# Correct:
# move to the position to place the entity
move_to(chest_position)
chest = place_entity(Prototype.WoodenChest, position=chest_position)
inserter = place_entity_next_to(Prototype.Inserter, 
    reference_position=chest.position, spacing = 0)
```

3. **Unfueled Burner Entities**
```python
# Wrong:
drill = place_entity(Prototype.BurnerMiningDrill, position=position)
# Missing fuel!

# Correct:
drill = place_entity(Prototype.BurnerMiningDrill, position=position)
drill = insert_item(Prototype.Coal, drill, quantity=20)
# we also update the drill variable by returning it from the function
# This ensures it doesnt get stale and the inventory updates are represented in the variable
```

## Best Practices

1. **Resource Discovery**
- Always use `nearest()` to find resources
- Cache resource patch information when multiple entities will use it
```python
copper_ore = get_resource_patch(Resource.CopperOre, nearest(Resource.CopperOre))
```

2. **Entity Positioning and Crafting**
- Verify inventory contains entity before attempting placement
- Craft required entities and materials before starting construction
- Check recipe requirements recursively for complex entities
- Always print the recipes to know what are the dependencies
- Maintain consistent spacing patterns for similar entity types

3. **Resource Management**
- Pre-calculate resource requirements
- Verify inventory contents before placement
- Use consistent fuel quantities for similar entity types

4. **Error Handling**
- Always check return values from placement functions
- Verify entity states after important operations
- Clean up partially constructed systems on failure

5. **Logging**
- Always log what you have done in detail
- Log all unknown information as that will be seen in the future steps and used for debugging or planning
- Make sure to log placing entities with placement positions or interactions with the map that give information about your environment
- When entities are part of automatic structures, include what resource or ingredient that automatic structure creates 
- When connecting structures with automatic belts, include the reason for connection and what you are connecting
- IMPORTANT: Include the intention of entities in your print statements. This will be used later to generate a summary so for the summary to be accurate you need to say what the entities are for

## TIPS WHEN CREATING STRUCTURES
- When a entity has status "WAITING_FOR_SPACE_IN_DESTINATION", it means the there is no space in the drop position. For instance, a mining drill will have status WAITING_FOR_SPACE_IN_DESTINATION when the entities it mines are not being properly collected by a furnace or a chest or transported away from drop position with transport belts
- Make sure to always put enough fuel into all entities that require fuel. It's easy to mine more coal, so it's better to insert in abundance 
- Keep it simple! Minimise the usage of transport belts if you don't need them. Use chests and furnaces to catch the ore directly from drills
<<<<<<< HEAD
- Inserters put items into entities or take items away from entities. You need to add inserters when items need to be automatically put into entities like chests, assembling machines, furnaces, boilers etc. The only exception is you can put a furance or a chest directly at drills drop position, that catches the ore directly
=======
- Inserters put items into entities or take items away from entities. You need to add inserters when items need to be automatically put into entities like chests, assembling machines, furnaces, boilers etc. The only exception is you can put a furnace or a chest directly at drills drop position, that catches the ore directly
>>>>>>> 22bcced0
<|MERGE_RESOLUTION|>--- conflicted
+++ resolved
@@ -131,14 +131,8 @@
 starting_pos = Position(x = 0, y = 12)
 ending_pos = Position(x = 0, y = 8)
 # create the beltgroup
-<<<<<<< HEAD
-belts = connect_entity(starting_pos, ending_pos, Prototype.TransportBelt)
-# as connect entities returns a list of beltgroups, we pick up the first beltgroups in this example
-beltgroup_to_be_picked_up = belts[0]
-=======
 beltgroup_to_be_picked_up = connect_entities(starting_pos, ending_pos, Prototype.TransportBelt)
 
->>>>>>> 22bcced0
 # loop through the belts to pick them up separately
 for belt in beltgroup_to_be_picked_up.belts:
     # pick the belt up
@@ -419,7 +413,7 @@
 assembling_machine = get_entity(Prototype.AssemblingMachine1, position = Position(x = 1, y = 19))
 
 # We then connect with connect entities
-connect_entities(assembling_machine.position, steam_engine.position, Prototype.SmallElectricPole)
+pole_group = connect_entities(assembling_machine.position, steam_engine.position, Prototype.SmallElectricPole)
 # wait for 10 seconds to power up
 sleep(10)
 # check that the power was successful
@@ -448,14 +442,45 @@
 # chest dimensions are 1x1; add extra space for the inserter
 building_box = BuildingBox(width = 1, height = 3)
 buildable_coordinates = nearest_buildable(Prototype.WoodenChest, building_box, source_position)
-<<<<<<< HEAD
 # Place chest on the left_top of the buildable_coordinates
-=======
->>>>>>> 22bcced0
 source_pos = buildable_coordinates.left_top
 move_to(source_pos)
 source = place_entity(Prototype.WoodenChest, position=source_pos)
 print(f"Placed chest at {source.position}")
+# add inserter
+# always use 0 spacing for inserters
+# direction is DOWN as we put 2 at the height of the buildable coordinates and put chest at the top of the buildable box
+# we do not need to rotate the inserter as it takes from the chest not puts to it
+source_inserter = place_entity_next_to(Prototype.BurnerInserter, 
+    reference_position=source.position,
+    direction=Direction.DOWN,
+    spacing = 0)
+print(f"Placed a inserter at {source_inserter.position} that will take items from the chest at {source.position}")
+# Place a furnace 10 spaces away
+target_position = Position(x = source.position.x, y = source.position.y)
+# move to the position to place the entity
+move_to(target_position)
+# define the buildable area for the furnace, furnace dimensions are 1x1
+# Also need to account for inserter that puts items to the furnace so width is 3 (+1 for inster, +1 for inserter pickup position)
+building_box = BuildingBox(width = 3, height = 1)
+# get the nearest buildable area around the iron_ore_position
+buildable_coordinates = nearest_buildable(Prototype.StoneFurnace, building_box, iron_ore_position)
+# use the left_top coordinate to put the furnace
+furnace_pos = buildable_coordinates.left_top
+move_to(furnace_pos)
+destination_furnace = place_entity(Prototype.WoodenChest, position=furnace_pos)
+print(f"Placed destination_furnace at {destination_furnace.position}. This will start getting items from chest at {source.position}")
+# add inserter
+# always use 0 spacing for inserters
+# direction is RIGHT as we put 2 at the width of the buildable coordinates and the furnace is at top left
+destination_inserter = place_entity_next_to(Prototype.BurnerInserter, 
+    reference_position=destination_furnace.position,
+    direction=Direction.RIGHT,
+    spacing = 0)
+print(f"Placed destination_inserter at {destination_inserter.position}")
+# VERY IMPORTANT: rotate inserter as by default the inserter takes items from the entity it is placed next to
+# We want it to put items into the destination furnace
+destination_inserter = rotate_entity(destination_inserter, Direction.LEFT)  # Face inserter toward furnace
 
 # Add inserter (always use 0 spacing for inserters)
 source_inserter = place_entity_next_to(Prototype.BurnerInserter, 
@@ -468,13 +493,7 @@
 target_position = Position(x = source.position.x + 10, y = source.position.y)
 move_to(target_position)
 building_box = BuildingBox(width = 3, height = 1)
-<<<<<<< HEAD
-# get the nearest buildable area around the iron_ore_position
-buildable_coordinates = nearest_buildable(Prototype.StoneFurnace, building_box, iron_ore_position)
-# use the left_top coordinate to put the furnace
-=======
 buildable_coordinates = nearest_buildable(Prototype.StoneFurnace, building_box, target_position)
->>>>>>> 22bcced0
 furnace_pos = buildable_coordinates.left_top
 move_to(furnace_pos)
 destination_furnace = place_entity(Prototype.StoneFurnace, position=furnace_pos)
@@ -517,7 +536,6 @@
                                     target_inserter.pickup_position,
                                     Prototype.TransportBelt)
 # Print out the whole connection for logs
-# as main_connection is a list of beltgroups, we print out the whole list
 print(f"Created the main connection between inserter at {source_inserter_1.position} to inserter at {target_inserter.position}: {main_connection}")
 
 # Connect source_inserter_2 and source_inserter_3 to the main connection
@@ -544,7 +562,6 @@
                                     drill_1,
                                     Prototype.SmallElectricPole)
 # Print out the whole connection for logs
-# as main_connection is a list of ElectricityGroup, we print out the whole list
 print(f"Created the main connection to power drill at {drill_1.position} with steam engine at {steam_engine.position}: {main_connection}")
 
 # connect the secondary source to the main power connection
@@ -572,7 +589,7 @@
 
 # connect the steam engine and assembling machine with power poles to power the assembling machine
 # We use connect entities as we're dealing with power poles
-connect_entities(assembling_machine.position, steam_engine.position, Prototype.SmallElectricPole)
+pole_group = connect_entities(assembling_machine.position, steam_engine.position, Prototype.SmallElectricPole)
 # wait for 10 sec to assure assembling machine is powered
 sleep(10)
 # update the assembling machine entity
@@ -674,123 +691,6 @@
 positions = nearest_buildable(Prototype.StoneFurnace)
 if can_place_entity(Prototype.StoneFurnace, position=positions.left_top):
     furnace = place_entity(Prototype.StoneFurnace, position=positions.left_top)
-<<<<<<< HEAD
-=======
-```
-
-### 10. Research and Technology
-
-Technology research is crucial for unlocking new capabilities. Research requires:
-1. A powered lab
-2. Required science packs
-3. Power infrastructure
-
-#### Basic Research Setup Pattern
-```python
-# 1. Set up power infrastructure first (see Power Systems section)
-# Assuming we have a working steam engine at Position(x=-10, y=0)
-steam_engine = get_entity(Prototype.SteamEngine, position=Position(x=-10, y=0))
-
-# 2. Place and power the lab
-# Lab needs significant space as it has large dimensions
-# Define building box with extra space for power connections
-building_box = BuildingBox(width=5, height=5)
-target_position = Position(x=steam_engine.position.x + 10, y=steam_engine.position.y)
-buildable_coordinates = nearest_buildable(Prototype.Lab, building_box, target_position)
-
-# Place lab
-lab_position = buildable_coordinates["left_top"]
-move_to(lab_position)
-lab = place_entity(Prototype.Lab, position=lab_position)
-print(f"Placed lab at {lab.position}")
-
-# Connect lab to power
-power_connection = connect_entities(steam_engine, lab, Prototype.SmallElectricPole)
-print(f"Connected lab to power: {power_connection}")
-
-# Wait for power connection
-sleep(10)
-# Update lab entity to get current state
-lab = get_entity(Prototype.Lab, position=lab.position)
-assert lab.energy > 0, "Lab is not receiving power"
-
-# 3. Insert required science packs
-lab = insert_item(Prototype.AutomationSciencePack, lab, quantity=10)
-print(f"Inserted 10 automation science packs into lab")
-
-# 4. Start research
-# First check what ingredients are needed
-ingredients = set_research(Technology.Automation)
-print(f"Research requires: {ingredients}")
-
-# 5. Monitor research progress
-initial_progress = get_research_progress(Technology.Automation)
-print(f"Initial research state: {initial_progress}")
-
-# Wait for research to progress
-sleep(30)
-
-# Check progress
-current_progress = get_research_progress(Technology.Automation)
-# Progress is measured by remaining ingredients needed
-assert current_progress[0].count < initial_progress[0].count, "Research is not progressing"
-print(f"Research is progressing! Started with {initial_progress[0].count} packs needed, now need {current_progress[0].count}")
-```
-
-#### Research Requirements
-
-1. **Power Requirements**
-- Labs must have constant power supply
-- Use power poles to connect to steam engines
-- Monitor lab.energy to verify power connection
-
-2. **Science Pack Management** 
-- Always check required ingredients with `set_research()`
-- Insert correct type and quantity of science packs
-- Monitor pack consumption with `get_research_progress()`
-
-3. **Research Monitoring**
-- Research progress is measured by remaining ingredients needed
-- Lower ingredient count indicates progress
-- Use `get_research_progress()` to track status
-
-#### Best Practices
-
-1. **Lab Placement**
-- Place labs with adequate spacing for power connections
-- Group multiple labs together for efficiency
-- Keep labs close to power infrastructure
-
-2. **Science Pack Supply**
-- Calculate total science packs needed before starting
-- Ensure continuous supply for longer research
-- Monitor pack consumption rate
-
-3. **Progress Verification**
-```python
-# Verify research is actually progressing
-initial_count = initial_progress[0].count
-current_count = get_research_progress(Technology.Automation)[0].count
-assert current_count < initial_count, "Research not progressing - check power and science packs"
-```
-
-#### Common Errors
-
-1. **Power Issues**
-```python
-# Always verify power connection
-lab = get_entity(Prototype.Lab, position=lab.position)
-if lab.energy <= 0:
-    print("Lab not receiving power - check connections")
-```
-
-2. **Missing Science Packs**
-```python
-# Check lab inventory before starting
-lab_inventory = inspect_inventory(lab)
-required_packs = lab_inventory.get(Prototype.AutomationSciencePack, 0)
-assert required_packs > 0, "No science packs in lab"
->>>>>>> 22bcced0
 ```
 
 ### Self-Fueling Mining Systems
@@ -1123,8 +1023,4 @@
 - When a entity has status "WAITING_FOR_SPACE_IN_DESTINATION", it means the there is no space in the drop position. For instance, a mining drill will have status WAITING_FOR_SPACE_IN_DESTINATION when the entities it mines are not being properly collected by a furnace or a chest or transported away from drop position with transport belts
 - Make sure to always put enough fuel into all entities that require fuel. It's easy to mine more coal, so it's better to insert in abundance 
 - Keep it simple! Minimise the usage of transport belts if you don't need them. Use chests and furnaces to catch the ore directly from drills
-<<<<<<< HEAD
-- Inserters put items into entities or take items away from entities. You need to add inserters when items need to be automatically put into entities like chests, assembling machines, furnaces, boilers etc. The only exception is you can put a furance or a chest directly at drills drop position, that catches the ore directly
-=======
-- Inserters put items into entities or take items away from entities. You need to add inserters when items need to be automatically put into entities like chests, assembling machines, furnaces, boilers etc. The only exception is you can put a furnace or a chest directly at drills drop position, that catches the ore directly
->>>>>>> 22bcced0
+- Inserters put items into entities or take items away from entities. You need to add inserters when items need to be automatically put into entities like chests, assembling machines, furnaces, boilers etc. The only exception is you can put a furance or a chest directly at drills drop position, that catches the ore directly