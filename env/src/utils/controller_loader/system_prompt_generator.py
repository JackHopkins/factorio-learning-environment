--- conflicted
+++ resolved
@@ -30,12 +30,9 @@
         manual_defs = ManualGenerator.generate_manual(
             str(self.base_path / "tools")
         )
-<<<<<<< HEAD
-=======
         if multiagent_str:
             manual_defs += f"\n\n{multiagent_str}"
 
->>>>>>> 7554de30
         # Combine all parts into final prompt
         return (
             f"```types\n{type_defs}\n{entity_defs}\n```\n"
